# This is the official list of DaCe authors (individuals or organizations) for 
# copyright purposes.

ETH Zurich
Tal Ben-Nun
Johannes de Fine Licht
Alexandros Nikolaos Ziogas
Timo Schneider
Torsten Hoefler
Tiziano De Matteis
Dominic Hofer
Roman Haag
Silvan Niederer
Saurabh Raje
Philipp Schaad
Oliver Rausch
Gabriel Gavrilas
Andrei Ivanov
Luca Lavarini
Manuel Burger
Jan Kleine
Linus Groner
Thierry Backes
Valentin Anklin
Andreas Kuster
Thomas Baumann
Berke Ates
<<<<<<< HEAD
Stefan Scholbe
=======
Carl-Johannes Johnsen
Jannis Widmer
>>>>>>> 9a1e83f1

and other contributors listed in https://github.com/spcl/dace/graphs/contributors<|MERGE_RESOLUTION|>--- conflicted
+++ resolved
@@ -25,11 +25,8 @@
 Andreas Kuster
 Thomas Baumann
 Berke Ates
-<<<<<<< HEAD
 Stefan Scholbe
-=======
 Carl-Johannes Johnsen
 Jannis Widmer
->>>>>>> 9a1e83f1
 
 and other contributors listed in https://github.com/spcl/dace/graphs/contributors