[submodule "dace/external/cub"]
	path = dace/external/cub
	url = https://github.com/NVlabs/cub.git
	branch = 1.8.0
[submodule "dace/external/moodycamel"]
	path = dace/external/moodycamel
	url = https://github.com/cameron314/concurrentqueue.git
[submodule "dace/external/hlslib"]
	path = dace/external/hlslib
	url = https://github.com/definelicht/hlslib.git
[submodule "diode/webclient"]
	path = diode/webclient
	url = https://github.com/spcl/dace-webclient.git
<<<<<<< HEAD

[submodule "dace/external/SMI"]
	path = dace/external/SMI
	url = https://github.com/spcl/SMI
=======
[submodule "dace/external/rtllib"]
	path = dace/external/rtllib
	url = https://github.com/carljohnsen/rtllib.git 
>>>>>>> a654383d
<|MERGE_RESOLUTION|>--- conflicted
+++ resolved
@@ -11,13 +11,9 @@
 [submodule "diode/webclient"]
 	path = diode/webclient
 	url = https://github.com/spcl/dace-webclient.git
-<<<<<<< HEAD
-
 [submodule "dace/external/SMI"]
 	path = dace/external/SMI
 	url = https://github.com/spcl/SMI
-=======
 [submodule "dace/external/rtllib"]
 	path = dace/external/rtllib
-	url = https://github.com/carljohnsen/rtllib.git 
->>>>>>> a654383d
+	url = https://github.com/carljohnsen/rtllib.git 