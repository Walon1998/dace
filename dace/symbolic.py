--- conflicted
+++ resolved
@@ -19,14 +19,7 @@
 # form {'N': sympy.abc.N, 'I': sympy.abc.I, 'pi': sympy.abc.pi}
 # Since version 1.9, the values of this dictionary are None. In the dictionary
 # below, we recreate it to be as in versions < 1.9.
-<<<<<<< HEAD
-_sympy_clash = {
-    k: v if v else getattr(sympy.abc, k)
-    for k, v in sympy.abc._clash.items()
-}
-=======
 _sympy_clash = {k: v if v else getattr(sympy.abc, k) for k, v in sympy.abc._clash.items()}
->>>>>>> a9f93b19
 
 
 class symbol(sympy.Symbol):
