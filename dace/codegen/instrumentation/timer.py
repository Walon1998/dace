--- conflicted
+++ resolved
@@ -46,17 +46,11 @@
 
         stream.write(
             '''auto __dace_tend_{id} = std::chrono::high_resolution_clock::now();
-<<<<<<< HEAD
-std::chrono::duration<double, std::milli> __dace_tdiff_{id} = __dace_tend_{id} - __dace_tbegin_{id};
-__state->report.add("timer_{timer_name}", __dace_tdiff_{id}.count());'''.format(
-                timer_name=timer_name, id=idstr))
-=======
 unsigned long int __dace_ts_start_{id} = std::chrono::duration_cast<std::chrono::microseconds>(__dace_tbegin_{id}.time_since_epoch()).count();
 unsigned long int __dace_ts_end_{id} = std::chrono::duration_cast<std::chrono::microseconds>(__dace_tend_{id}.time_since_epoch()).count();
-dace::perf::report.add_completion("{timer_name}", "Timer", __dace_ts_start_{id}, __dace_ts_end_{id}, {sdfg_id}, {state_id}, {node_id});'''.
+__state->report.add_completion("{timer_name}", "Timer", __dace_ts_start_{id}, __dace_ts_end_{id}, {sdfg_id}, {state_id}, {node_id});'''.
             format(timer_name=timer_name, id=idstr,
                    sdfg_id=sdfg.sdfg_id, state_id=state_id, node_id=node_id))
->>>>>>> 17c9737e
 
     # Code generation hooks
     def on_state_begin(self, sdfg, state, local_stream, global_stream):
