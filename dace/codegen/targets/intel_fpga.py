# Copyright 2019-2020 ETH Zurich and the DaCe authors. All rights reserved.
import ast
import astunparse
import functools
import copy
import itertools
import os
import re
from six import StringIO
import numpy as np
import sympy

import dace
from dace import registry, subsets, dtypes
from dace.codegen import cppunparse
from dace.config import Config
from dace.codegen import exceptions as cgx
from dace.codegen.codeobject import CodeObject
from dace.codegen.dispatcher import DefinedType
from dace.codegen.prettycode import CodeIOStream
from dace.codegen.targets.target import make_absolute
from dace.codegen.targets import cpp, fpga
from dace.codegen.targets.common import codeblock_to_cpp
from dace.codegen.tools.type_inference import infer_expr_type
from dace.frontend.python.astutils import rname, unparse
from dace.frontend import operations
from dace.sdfg import find_input_arraynode, find_output_arraynode
from dace.sdfg import SDFGState
import dace.sdfg.utils as utils
from dace.symbolic import evaluate

REDUCTION_TYPE_TO_HLSLIB = {
    dace.dtypes.ReductionType.Min: "min",
    dace.dtypes.ReductionType.Max: "max",
    dace.dtypes.ReductionType.Sum: "+",
    dace.dtypes.ReductionType.Product: "*",
    dace.dtypes.ReductionType.Logical_And: " && ",
    dace.dtypes.ReductionType.Bitwise_And: "&",
    dace.dtypes.ReductionType.Logical_Or: "||",
    dace.dtypes.ReductionType.Bitwise_Or: "|",
    dace.dtypes.ReductionType.Bitwise_Xor: "^"
}

REDUCTION_TYPE_TO_PYEXPR = {
    dace.dtypes.ReductionType.Min: "min({a}, {b})",
    dace.dtypes.ReductionType.Max: "max({a}, {b})",
    dace.dtypes.ReductionType.Sum: "{a} + {b}",
    dace.dtypes.ReductionType.Product: "*",
    dace.dtypes.ReductionType.Logical_And: " && ",
    dace.dtypes.ReductionType.Bitwise_And: "&",
    dace.dtypes.ReductionType.Logical_Or: "||",
    dace.dtypes.ReductionType.Bitwise_Or: "|",
    dace.dtypes.ReductionType.Bitwise_Xor: "^"
}

TYPE_TO_SMI_TYPE = {
    "char": "SMI_CHAR",
    "int": "SMI_INT",
    "float": "SMI_FLOAT",
    "double": "SMI_DOUBLE",
    "float2": "SMI_FLOAT2",
    "float4": "SMI_FLOAT4",
    "double2": "SMI_DOUBLE2"
}


class NameTooLongError(ValueError):
    pass


@registry.autoregister_params(name=['intel_fpga', 'intel_fpga_smi'])
class IntelFPGACodeGen(fpga.FPGACodeGen):
    target_name = 'intel_fpga'
    title = 'Intel FPGA'
    language = 'hls'
    enable_smi = False  # indicates whether or not smi is used
    default_channel_depth = 1

    def __init__(self, *args, **kwargs):
        fpga_vendor = Config.get("compiler", "fpga_vendor")
        if fpga_vendor.lower() != "intel_fpga":
            # Don't register this code generator
            return
        self.default_channel_depth = Config.get("compiler", "intel_fpga",
                                                "default_channel_depth")
        super().__init__(*args, **kwargs)

    @property
    def has_finalizer(self):
        return self.enable_smi

    @staticmethod
    def cmake_options():

        host_flags = Config.get("compiler", "intel_fpga", "host_flags")
        kernel_flags = Config.get("compiler", "intel_fpga", "kernel_flags")
        mode = Config.get("compiler", "intel_fpga", "mode")
        target_board = Config.get("compiler", "intel_fpga", "board")
        enable_debugging = ("ON" if Config.get_bool(
            "compiler", "intel_fpga", "enable_debugging") else "OFF")
        autobuild = ("ON" if Config.get_bool("compiler", "autobuild_bitstreams")
                     else "OFF")
        #Here we have to get also SMI related options (even if we don't use them)
        smi_ranks = Config.get("compiler", "intel_fpga", "smi_ranks")
        smi_rendezvous = ("ON" if Config.get_bool("compiler", "intel_fpga",
                                                  "smi_rendezvous") else "OFF")
        options = [
            "-DDACE_INTELFPGA_HOST_FLAGS=\"{}\"".format(host_flags),
            "-DDACE_INTELFPGA_KERNEL_FLAGS=\"{}\"".format(kernel_flags),
            "-DDACE_INTELFPGA_MODE={}".format(mode),
            "-DDACE_INTELFPGA_TARGET_BOARD=\"{}\"".format(target_board),
            "-DDACE_INTELFPGA_ENABLE_DEBUGGING={}".format(enable_debugging),
            "-DDACE_FPGA_AUTOBUILD_BITSTREAM={}".format(autobuild),
            "-DDACE_INTELFPGA_SMI_NUM_RANKS={}".format(smi_ranks),
            "-DDACE_INTELFPGA_SMI_RENDEZVOUS={}".format(smi_rendezvous)
        ]
        # Override Intel FPGA OpenCL installation directory
        if Config.get("compiler", "intel_fpga", "path"):
            options.append("-DINTELFPGAOCL_ROOT_DIR=\"{}\"".format(
                Config.get("compiler", "intel_fpga", "path").replace("\\",
                                                                     "/")))
        return options

    def get_generated_codeobjects(self):

        execution_mode = Config.get("compiler", "intel_fpga", "mode")
        # TODO: SMI names the produced binary according to the kernel name, that we don't have here
        # This could be useful when different programs will be generated from the same SDFG
        # For the moment being, emulation binary will have the same name of the program (handled in CMake).
        # The sdfg symbols smi_rank and smi_num_ranks, will be used to load the proper bitstream
        if self.enable_smi:
            if execution_mode == "emulator":
                kernel_file_name = "std::string kernel_path = DACE_BINARY_DIR \"/emulator_\"+std::to_string(__dace_comm_rank)+\"/{}".format(
                    self._program_name)
            elif execution_mode == "hardware":
                kernel_file_name = "std::string kernel_path = DACE_BINARY_DIR \"/{}".format(
                    self._program_name)
        else:
            kernel_file_name = "DACE_BINARY_DIR \"/{}".format(
                self._program_name)
        emulation_flag = ""

        if execution_mode == "emulator":
            kernel_file_name += "_emulator.aocx\""
            emulation_flag = (
                "\n    dace::set_environment_variable"
                "(\"CL_CONTEXT_EMULATOR_DEVICE_INTELFPGA\", \"1\");")
        elif execution_mode == "simulator":
            kernel_file_name += "_simulator.aocx\""
        elif execution_mode == "hardware":
            kernel_file_name += "_hardware.aocx\""
        else:
            raise cgx.CodegenError(
                "Unknown Intel FPGA execution mode: {}".format(execution_mode))

        host_code = CodeIOStream()
        host_code.write("""\
#include "dace/intel_fpga/host.h"
#include <iostream>\n\n""")

        self._frame.generate_fileheader(self._global_sdfg, host_code)
        host_code.write("unsigned int __dace_fpga_context=0;")
        if self.enable_smi:
            # add MPI and SMI init calls
            # TODO: handle different contexts. Possibile solution: define it as global variable and allow
            # move operator (if it works in OpenCL)
            # TODO: handle routing dir
            host_code.write("""
            #include "dace/intel_fpga/smi.h"
            #include "smi_generated_host.c"
            #define ROUTING_DIR DACE_BINARY_DIR "/smi-routes/"
            int __dace_comm_size = 1;
            int __dace_comm_rank = 0;
            """)
            # TODO: understand if we want to generate MPI_Init/Calls
            host_code.write("""
               dace::fpga::Context *dace::fpga::_context;
               DACE_EXPORTED int __dace_init_intel_fpga({signature}) {{{emulation_flag}
                   //CHECK_MPI(MPI_Init(NULL, NULL));
                   CHECK_MPI(MPI_Comm_size(MPI_COMM_WORLD, &__dace_comm_size));
                   CHECK_MPI(MPI_Comm_rank(MPI_COMM_WORLD, &__dace_comm_rank));
                   {kernel_file_name};
                   __dace_fpga_context = {context};
                   dace::fpga::_context = new dace::fpga::Context();
                   dace::fpga::_context->Get(__dace_fpga_context).MakeProgram(kernel_path);
                   return 0;
               }}

               {host_code}""".format(
                signature=self._global_sdfg.signature(),
                emulation_flag=emulation_flag,
                kernel_file_name=kernel_file_name,
                context=0
                if execution_mode == "emulator" else "__dace_comm_rank%2",
                host_code="".join([
                    "{separator}\n// Kernel: {kernel_name}"
                    "\n{separator}\n\n{code}\n\n".format(separator="/" * 79,
                                                         kernel_name=name,
                                                         code=code)
                    for (name, code) in self._host_codes
                ])))
            host_code.write("""DACE_EXPORTED void __dace_exit_intel_fpga() {{
    //CHECK_MPI(MPI_Barrier(MPI_COMM_WORLD));
    //CHECK_MPI(MPI_Finalize());
}}""")
        else:
            host_code.write("""
            dace::fpga::Context *dace::fpga::_context;

            DACE_EXPORTED int __dace_init_intel_fpga({signature}) {{{emulation_flag}
                dace::fpga::_context = new dace::fpga::Context();
                dace::fpga::_context->Get().MakeProgram({kernel_file_name});
                return 0;
            }}

DACE_EXPORTED void __dace_exit_intel_fpga({signature}) {{
    delete dace::fpga::_context;
}}

{host_code}""".format(signature=self._global_sdfg.signature(),
                      emulation_flag=emulation_flag,
                      kernel_file_name=kernel_file_name,
                      host_code="".join([
                          "{separator}\n// Kernel: {kernel_name}"
                          "\n{separator}\n\n{code}\n\n".format(separator="/" *
                                                               79,
                                                               kernel_name=name,
                                                               code=code)
                          for (name, code) in self._host_codes
                      ])))

        # Since CodeObject defines target_name, I have to explicitely indicate intel_fpga_smi if remote streams are used
        host_code_obj = CodeObject(
            self._program_name,
            host_code.getvalue(),
            "cpp",
            IntelFPGACodeGen,
            "Intel FPGA",
            target_name="intel_fpga_smi" if self.enable_smi else "intel_fpga",
            target_type="host")

        kernel_code_objs = [
            CodeObject(kernel_name,
                       code,
                       "cl",
                       IntelFPGACodeGen,
                       "Intel FPGA",
                       target_type="device",
                       target_name="intel_fpga_smi"
                       if self.enable_smi else "intel_fpga",
                       additional_compiler_kwargs={"smi": self.enable_smi})
            for (kernel_name, code) in self._kernel_codes
        ]
        return [host_code_obj] + kernel_code_objs

    def define_stream(self, dtype, buffer_size, var_name, array_size,
                      function_stream, kernel_stream, storage, sdfg, dfg, node):
        """
        Defines a stream
        :return: a tuple containing the  type of the created variable, and boolean indicating
            whether this is a global variable or not
        """
        vec_type = self.make_vector_type(dtype, False)
        if buffer_size > 1:
            depth_attribute = " __attribute__((depth({})))".format(buffer_size)
        else:
            depth_attribute = " __attribute__((depth({})))".format(
                self.default_channel_depth)
        if cpp.sym2cpp(array_size) != "1":
            size_str = "[" + cpp.sym2cpp(array_size) + "]"
        else:
            size_str = ""
        if storage == dace.dtypes.StorageType.FPGA_Remote:
            # remote streams (SMI transient channels) are not defined as global entities
            # TODO: a remote stream access node should have one input or one ouput edge.
            if dfg.in_edges(node):
                # remote output stream: it is the first time that it appears, open the corresponding transient channel
                connector = dfg.in_edges(node)[0].src_conn
                memlet = dfg.in_edges(node)[0].data
                rcv_rank = node.desc(sdfg).location["rcv_rank"]
                port = node.desc(sdfg).location["port"][0]
                if rcv_rank not in sdfg.constants and rcv_rank not in sdfg.symbols and not isinstance(
                        rcv_rank, sympy.numbers.Integer) and not isinstance(
                            rcv_rank, int) and not rcv_rank.isdecimal():
                    raise dace.codegen.codegen.CodegenError(
                        "Receiver rank for remote stream {} must be a constant, a symbol or a number"
                        .format(node.label))

                if not isinstance(port,
                                  sympy.numbers.Integer) and not isinstance(
                                      port, int) and not port.isdecimal():
                    raise dace.codegen.codegen.CodegenError(
                        "Port for remote stream {} must be a constant or a number"
                        .format(node.label))
                # TODO handle dynamic number of accesses in SMI. Volume could be "the maximum" if dynamic is true
                #message_size = memlet.num_accesses / vector_length
                message_size = memlet.volume  # TODO: temp fix for stencilflow
                kernel_stream.write(
                    "SMI_Channel {} = SMI_Open_send_channel({}, {}, {}, {}, smi_comm);"
                    .format(var_name, message_size, TYPE_TO_SMI_TYPE[vec_type],
                            rcv_rank, port))
                self._dispatcher.defined_vars.add(var_name,
                                                  DefinedType.RemoteStream,
                                                  vec_type)
                pass
            else:
                # input stream
                connector = dfg.out_edges(node)[0].dst_conn
                memlet = dfg.out_edges(node)[0].data
                snd_rank = node.desc(sdfg).location["snd_rank"]
                port = node.desc(sdfg).location["port"][0]
                if snd_rank not in sdfg.constants and snd_rank not in sdfg.symbols and not isinstance(
                        snd_rank,
                        sympy.numbers.Integer) and not snd_rank.isdecimal():
                    raise dace.codegen.codegen.CodegenError(
                        "Sender rank for remote stream {} must be a constant, a symbol or a number"
                        .format(node.label))

                if not isinstance(port,
                                  sympy.numbers.Integer) and not isinstance(
                                      port, int) and not port.isdecimal():
                    raise dace.codegen.codegen.CodegenError(
                        "Port for remote stream {} must be a constant or a number"
                        .format(node.label))
                #message_size = memlet.num_accesses / vector_length
                message_size = memlet.volume  #TODO temp fix for stencilflow
                kernel_stream.write(
                    "SMI_Channel {} = SMI_Open_receive_channel({}, {}, {}, {}, smi_comm);"
                    .format(var_name, message_size, TYPE_TO_SMI_TYPE[vec_type],
                            snd_rank, port))

                # add this as defined vars of type Remote Stream, so that we will no further open it in the following
                self._dispatcher.defined_vars.add(var_name,
                                                  DefinedType.RemoteStream,
                                                  vec_type)

        else:
            kernel_stream.write("channel {} {}{}{};".format(
                vec_type, var_name, size_str, depth_attribute))

        # Return value is used for adding to defined_vars in fpga.py
        # In Intel FPGA, streams must be defined as global entity, so they will be added to the global variables
        return 'channel {}'.format(vec_type), True

    def define_local_array(self, var_name, desc, array_size, function_stream,
                           kernel_stream, sdfg, state_id, node):
        vec_type = self.make_vector_type(desc.dtype, False)
        if desc.storage == dace.dtypes.StorageType.FPGA_Registers:
            attributes = " __attribute__((register))"
        else:
            attributes = ""
        kernel_stream.write("{}{} {}[{}];\n".format(vec_type, attributes,
                                                    var_name,
                                                    cpp.sym2cpp(array_size)))
        self._dispatcher.defined_vars.add(var_name, DefinedType.Pointer,
                                          vec_type)

    def define_shift_register(self, *args, **kwargs):
        # Shift registers are just arrays on Intel
        self.define_local_array(*args, **kwargs)

    @staticmethod
    def make_vector_type(dtype, is_const):
        return "{}{}".format("const " if is_const else "", dtype.ocltype)

    def make_kernel_argument(self, data, var_name, is_output,
                             with_vectorization):
        if isinstance(data, dace.data.Array):
            if with_vectorization:
                vec_type = data.dtype.ocltype
            else:
                vec_type = fpga.vector_element_type_of(data.dtype).ocltype
            return "__global volatile  {}* restrict {}".format(
                vec_type, var_name)
        elif isinstance(data, dace.data.Stream):
            return None  # Streams are global objects
        else:
            return data.as_arg(with_types=True, name=var_name)

    @staticmethod
    def generate_unroll_loop_pre(kernel_stream, factor, sdfg, state_id, node):
        if factor is not None:
            factor_str = " " + factor
        else:
            factor_str = ""
        kernel_stream.write("#pragma unroll{}".format(factor_str), sdfg,
                            state_id, node)

    @staticmethod
    def generate_unroll_loop_post(kernel_stream, factor, sdfg, state_id, node):
        pass

    @staticmethod
    def generate_pipeline_loop_pre(kernel_stream, sdfg, state_id, node):
        pass

    @staticmethod
    def generate_pipeline_loop_post(kernel_stream, sdfg, state_id, node):
        pass

    @staticmethod
    def generate_flatten_loop_pre(kernel_stream, sdfg, state_id, node):
        kernel_stream.write("#pragma loop_coalesce")

    @staticmethod
    def generate_flatten_loop_post(kernel_stream, sdfg, state_id, node):
        pass

    def make_read(self, defined_type, dtype, var_name, expr, index, is_pack,
                  packing_factor):
        if defined_type in [DefinedType.Stream, DefinedType.StreamArray]:
            read_expr = "read_channel_intel({})".format(expr)
        elif defined_type == DefinedType.RemoteStream:
            return "{}".format(expr)
        elif defined_type == DefinedType.Pointer:
            if index and index != "0":
                read_expr = f"*({expr} + {index})"
            else:
                if " " in expr:
                    expr = f"({expr})"
                read_expr = f"*{expr}"
        elif defined_type == DefinedType.Scalar:
            read_expr = var_name
        else:
            raise NotImplementedError(
                "Unimplemented read type: {}".format(defined_type))
        if is_pack:
            ocltype = fpga.vector_element_type_of(dtype).ocltype
            self.converters_to_generate.add((True, ocltype, packing_factor))
            return "pack_{}{}(&({}))".format(ocltype, packing_factor, read_expr)
        else:
            return read_expr

    def make_write(self, defined_type, dtype, var_name, write_expr, index,
                   read_expr, wcr, is_unpack, packing_factor, src_node_desc):
        """
        Creates write expression, taking into account wcr if present
        """
        if wcr is not None:
            redtype = operations.detect_reduction_type(wcr)
        if defined_type in [
                DefinedType.Stream, DefinedType.StreamArray,
                DefinedType.RemoteStream
        ]:
            if defined_type == DefinedType.StreamArray:
<<<<<<< HEAD
                if index == "0":
                    # remove "[0]" index as this is not allowed if the
                    # subscripted values is not an array
                    write_expr = write_expr.replace("[0]", "")
                else:
                    write_expr = "{}[{}]".format(write_expr, index)
            elif defined_type == DefinedType.RemoteStream:
                return "SMI_Push(&{}, &{});".format(write_expr, read_expr)
=======
                write_expr = "{}[{}]".format(write_expr, index)
>>>>>>> becb3cce
            if is_unpack:
                return "\n".join("write_channel_intel({}, {}[{}]);".format(
                    write_expr, read_expr, i) for i in range(packing_factor))
            else:
                return "write_channel_intel({}, {});".format(
                    write_expr, read_expr)
        elif defined_type == DefinedType.Pointer:
            if wcr is not None:
                if (redtype != dace.dtypes.ReductionType.Min
                        and redtype != dace.dtypes.ReductionType.Max):
                    return "{}[{}] = {}[{}] {} {};".format(
                        write_expr, index, write_expr, index,
                        REDUCTION_TYPE_TO_HLSLIB[redtype], read_expr)
                else:
                    # use max/min opencl builtins
                    return "{}[{}] = {}{}({}[{}],{});".format(
                        write_expr, index,
                        ("f" if dtype.ocltype == "float"
                         or dtype.ocltype == "double" else ""),
                        REDUCTION_TYPE_TO_HLSLIB[redtype], write_expr, index,
                        read_expr)
            else:
                result = ""
                if isinstance(
                        src_node_desc, dace.data.Stream
                ) is True and src_node_desc.storage == dace.dtypes.StorageType.FPGA_Remote:
                    # If the data to write comes from a remote stream, we have to do a Pop
                    # A temporary variable is created to avoid problems with different address spaces (__global, ...)
                    result += "{} __dace_smi_{};\nSMI_Pop(&{},(void *)&__dace_smi_{});\n".format(
                        dtype.ctype, var_name, read_expr, var_name)
                    read_expr = " __dace_smi_{}".format(var_name)
                if is_unpack:
                    ocltype = fpga.vector_element_type_of(dtype).ocltype
                    self.converters_to_generate.add(
                        (False, ocltype, packing_factor))
                    if not index or index == "0":
                        return "unpack_{}{}({}, {});".format(
                            ocltype, packing_factor, read_expr, write_expr)
                    else:
                        return "unpack_{}{}({}, {} + {});".format(
                            ocltype, packing_factor, read_expr, write_expr,
                            index)
                else:
<<<<<<< HEAD
                    return result + "{}[{}] = {};".format(
                        write_expr, index, read_expr)
=======
                    if " " in write_expr:
                        write_expr = f"({write_expr})"
                    if index and index != "0":
                        return f"{write_expr}[{index}] = {read_expr};"
                    else:
                        return f"*{write_expr} = {read_expr};"
>>>>>>> becb3cce
        elif defined_type == DefinedType.Scalar:
            if wcr is not None:
                if redtype != dace.dtypes.ReductionType.Min and redtype != dace.dtypes.ReductionType.Max:
                    return "{} = {} {} {};".format(
                        write_expr, write_expr,
                        REDUCTION_TYPE_TO_HLSLIB[redtype], read_expr)
                else:
                    # use max/min opencl builtins
                    return "{} = {}{}({},{});".format(
                        write_expr, ("f" if dtype.ocltype == "float"
                                     or dtype.ocltype == "double" else ""),
                        REDUCTION_TYPE_TO_HLSLIB[redtype], write_expr,
                        read_expr)
            else:
                if (isinstance(src_node_desc, dace.data.Stream)
                        and src_node_desc.storage
                        == dace.dtypes.StorageType.FPGA_Remote):
                    return "SMI_Pop(&{},(void *)&{})".format(
                        read_expr, var_name)
                else:
                    if is_unpack:
                        ocltype = fpga.vector_element_type_of(dtype).ocltype
                        self.converters_to_generate.add(
                            (False, ocltype, packing_factor))
                        return "unpack_{}{}({}, {});".format(
                            vector_element_type_of(dtype).ocltype,
                            packing_factor, read_expr, var_name)
                    else:
                        return "{} = {};".format(var_name, read_expr)
        raise NotImplementedError(
            "Unimplemented write type: {}".format(defined_type))

    def make_shift_register_write(self, defined_type, dtype, var_name,
                                  write_expr, index, read_expr, wcr, is_unpack,
                                  packing_factor):
        if defined_type != DefinedType.Pointer:
            raise TypeError("Intel shift register must be an array: "
                            "{} is {}".format(var_name, defined_type))
        # Shift array
        arr_size = functools.reduce(lambda a, b: a * b,
                                    self._global_sdfg.data(var_name).shape, 1)
        res = """
#pragma unroll
for (int u_{name} = 0; u_{name} < {size} - {veclen}; ++u_{name}) {{
  {name}[u_{name}] = {name}[u_{name} + {veclen}];
}}\n""".format(name=var_name, size=arr_size, veclen=dtype.veclen)
        # Then do write
        res += self.make_write(defined_type, dtype, var_name, write_expr, index,
                               read_expr, wcr, is_unpack, packing_factor, None)
        return res

    @staticmethod
    def generate_no_dependence_pre(var_name, kernel_stream, sdfg, state_id,
                                   node):
        kernel_stream.write("#pragma ivdep array({})".format(var_name), sdfg,
                            state_id, node)

    @staticmethod
    def generate_no_dependence_post(var_name, kernel_stream, sdfg, state_id,
                                    node):
        pass

    def generate_kernel_internal(self, sdfg, state, kernel_name, subgraphs,
                                 kernel_stream, function_stream,
                                 callsite_stream):

        state_id = sdfg.node_id(state)

        kernel_header_stream = CodeIOStream()
        kernel_body_stream = CodeIOStream()

        kernel_header_stream.write("#include <dace/intel_fpga/device.h>\n\n",
                                   sdfg)
        self.generate_constants(sdfg, kernel_header_stream)
        kernel_header_stream.write("\n", sdfg)

        (global_data_parameters, top_level_local_data, subgraph_parameters,
         scalar_parameters, symbol_parameters,
         nested_global_transients) = self.make_parameters(
             sdfg, state, subgraphs)

        # Scalar parameters are never output
        sc_parameters = [(False, pname, param)
                         for pname, param in scalar_parameters]

        host_code_header_stream = CodeIOStream()
        host_code_body_stream = CodeIOStream()

        # Emit allocations of inter-kernel memories
        # Remote stream are handled here
        for node in top_level_local_data:
            self._dispatcher.dispatch_allocate(sdfg, state, state_id, node,
                                               callsite_stream,
                                               kernel_body_stream)

        # Check if we are going to use any remote stream. If yes, enable SMI
        for node in state.data_nodes():
            if node.desc(sdfg).storage == dace.dtypes.StorageType.FPGA_Remote:
                self.enable_smi = True

        # Scalar parameters are never output
        sc_parameters = [(False, pname, param)
                         for pname, param in scalar_parameters]

        # Generate host code
        self.generate_host_function_boilerplate(
            sdfg, state, kernel_name, global_data_parameters + sc_parameters,
            symbol_parameters, nested_global_transients, host_code_body_stream,
            function_stream, callsite_stream)

        # Generate SMI init if needed
        # TODO: find a more stable solution for this. Currently it is an hack
        # If SMI is used, for the sake of easy emulation we add two additional parameters for indicating
        # the rank number that we want to execute and the total number of ranks. This will allow us to load
        # the correct bitstream and routing tables
        # We impose specialization where we define the two used variables smi_rank and smi_num_ranks
        # TODO: we should synchronize across different programs in the case of separate SDFGs (needed if we have one
        # program per SDFG)
        if self.enable_smi:
            host_code_body_stream.write(
                "std::vector < hlslib::ocl::Buffer < char, hlslib::ocl::Access::read >> buffers;"
            )
            host_code_body_stream.write(
                "SMI_Comm smi_comm = SmiInit_{}(__dace_comm_rank, __dace_comm_size, ROUTING_DIR, "
                "dace::fpga::_context->Get(), program, buffers);".format(
                    kernel_name))
            host_code_body_stream.write("MPI_Barrier(MPI_COMM_WORLD);")

        self.generate_host_function_prologue(sdfg, state, host_code_body_stream)

        self.generate_modules(sdfg, state, kernel_name, subgraphs,
                              subgraph_parameters, sc_parameters,
                              symbol_parameters, kernel_body_stream,
                              host_code_header_stream, host_code_body_stream)

        kernel_body_stream.write("\n")

        if self.enable_smi:
            kernel_header_stream.write("#include <smi.h>\n")

        # Generate data width converters
        self.generate_converters(sdfg, kernel_header_stream)

        kernel_stream.write(kernel_header_stream.getvalue() +
                            kernel_body_stream.getvalue())

        self.generate_host_function_epilogue(sdfg, state, host_code_body_stream)

        # Store code to be passed to compilation phase
        self._host_codes.append(
            (kernel_name, host_code_header_stream.getvalue() +
             host_code_body_stream.getvalue()))

    @staticmethod
    def generate_host_function_prologue(sdfg, state, host_stream):
        host_stream.write("std::vector<hlslib::ocl::Kernel> kernels;", sdfg,
                          sdfg.node_id(state))

    @staticmethod
    def generate_host_function_epilogue(sdfg, state, host_stream):
        state_id = sdfg.node_id(state)
        host_stream.write(
            "const auto start = std::chrono::high_resolution_clock::now();",
            sdfg, state_id)
        launch_async = Config.get_bool("compiler", "intel_fpga", "launch_async")
        if launch_async:
            # hlslib uses std::async to launch each kernel launch as an
            # asynchronous task in a separate C++ thread. This seems to cause
            # problems with some versions of the Intel FPGA runtime, despite it
            # supposedly being thread-safe, so we allow disabling this.
            host_stream.write(
                """\
  std::vector<std::future<std::pair<double, double>>> futures;
  for (auto &k : kernels) {
    futures.emplace_back(k.ExecuteTaskAsync());
  }
  for (auto &f : futures) {
    f.wait();
  }""", sdfg, state_id)
        else:
            # Launch one-by-one and wait for the cl::Events
            host_stream.write(
                """\
  std::vector<cl::Event> events;
  for (auto &k : kernels) {
    events.emplace_back(k.ExecuteTaskFork());
  }
  cl::Event::waitForEvents(events);""", sdfg, state_id)
        host_stream.write(
            """\
  const auto end = std::chrono::high_resolution_clock::now();
  const double elapsedChrono = 1e-9 * std::chrono::duration_cast<std::chrono::nanoseconds>(end - start).count();
  std::cout << "Kernel executed in " << elapsedChrono << " seconds.\\n" << std::flush;
}""", sdfg, sdfg.node_id(state))

    def generate_module(self, sdfg, state, name, subgraph, parameters,
                        symbol_parameters, module_stream, host_header_stream,
                        host_body_stream):

        state_id = sdfg.node_id(state)
        dfg = sdfg.nodes()[state_id]
        smi_args = False  # True if smi_args (if needed) have been already added

        kernel_args_opencl = []
        kernel_args_host = []
        kernel_args_call = []
        added = set()
        # Split into arrays and scalars
        arrays = sorted(
            [t for t in parameters if not isinstance(t[2], dace.data.Scalar)],
            key=lambda t: t[1])
        scalars = [t for t in parameters if isinstance(t[2], dace.data.Scalar)]
        scalars += [(False, k, v) for k, v in symbol_parameters.items()]
        scalars = list(sorted(scalars, key=lambda t: t[1]))
        for is_output, pname, p in itertools.chain(arrays, scalars):
            if pname in added:
                continue
            added.add(pname)
            arg = self.make_kernel_argument(p, pname, is_output, True)
            if arg is not None:
                kernel_args_opencl.append(arg)
                kernel_args_host.append(p.as_arg(True, name=pname))
                kernel_args_call.append(pname)

        # If a remote stream is used, add the communicator
        for node in subgraph.source_nodes() + subgraph.sink_nodes():
            if isinstance(node, dace.nodes.AccessNode) and node.desc(
                    sdfg).storage == dace.dtypes.StorageType.FPGA_Remote:
                smi_args = True
                break

        if smi_args:
            kernel_args_opencl.append("const SMI_Comm smi_comm")
            kernel_args_call.append("smi_comm")
            kernel_args_host.append("smi_comm")

        # If the kernel takes no arguments, we don't have to call it from the
        # host
        is_autorun = len(kernel_args_opencl) == 0

        # create a unique module name to prevent name clashes
        module_function_name = "module_" + name + "_" + str(sdfg.sdfg_id)

        # The official limit suggested by Intel is 61. However, the compiler
        # can also append text to the module. Longest seen so far is
        # "_cra_slave_inst", which is 15 characters, so we restrict to
        # 61 - 15 = 46, and round down to 42 to be conservative.
        if len(module_function_name) > 42:
            raise NameTooLongError(
                "Due to a bug in the Intel FPGA OpenCL compiler, "
                "kernel names cannot be longer than 42 characters:\n\t{}".
                format(module_function_name))

        # Unrolling processing elements: if there first scope of the subgraph
        # is an unrolled map, generate a processing element for each iteration
        scope_children = subgraph.scope_children()
        top_scopes = [
            n for n in scope_children[None]
            if isinstance(n, dace.sdfg.nodes.EntryNode)
        ]
        unrolled_loop = None
        if len(top_scopes) == 1:
            scope = top_scopes[0]
            if scope.unroll:
                # Unrolled processing elements
                self._unrolled_pes.add(scope.map)
                kernel_args_opencl += [
                    "const int " + p for p in scope.params
                ]  # PE id will be a macro defined constant
                kernel_args_call += [p for p in scope.params]
                unrolled_loop = scope.map

        # Ensure no duplicate parameters are used
        kernel_args_opencl = dtypes.deduplicate(kernel_args_opencl)
        kernel_args_call = dtypes.deduplicate(kernel_args_call)

        # Add kernel call host function
        if not is_autorun:
            if unrolled_loop is None:
                host_body_stream.write(
                    "kernels.emplace_back(program.MakeKernel(\"{}\"{}));".
                    format(
                        module_function_name, ", ".join([""] + kernel_args_call)
                        if len(kernel_args_call) > 0 else ""), sdfg, state_id)
            else:
                # We will generate a separate kernel for each PE. Adds host call
                start, stop, skip = unrolled_loop.range.ranges[0]
                start_idx = evaluate(start, sdfg.constants)
                stop_idx = evaluate(stop, sdfg.constants)
                skip_idx = evaluate(skip, sdfg.constants)
                # Due to restrictions on channel indexing, PE IDs must start
                # from zero and skip index must be 1
                if start_idx != 0 or skip_idx != 1:
                    raise cgx.CodegenError(
                        f"Unrolled Map in {sdfg.name} should start from 0 "
                        "and have skip equal to 1")
                for p in range(start_idx, stop_idx + 1, skip_idx):
                    # Last element in list kernel_args_call is the PE ID, but
                    # this is already written in stone in the OpenCL generated
                    # code
                    host_body_stream.write(
                        "kernels.emplace_back(program.MakeKernel(\"{}_{}\"{}));"
                        .format(
                            module_function_name, p,
                            ", ".join([""] + kernel_args_call[:-1]) if
                            len(kernel_args_call) > 1 else ""), sdfg, state_id)

        # ----------------------------------------------------------------------
        # Generate kernel code
        # ----------------------------------------------------------------------

        self._dispatcher.defined_vars.enter_scope(subgraph)

        module_body_stream = CodeIOStream()

        AUTORUN_STR = """\
__attribute__((max_global_work_dim(0)))
__attribute__((autorun))\n"""

        if unrolled_loop is None:
            module_body_stream.write(
                "{}__kernel void {}({}) {{".format(
                    AUTORUN_STR if is_autorun else "", module_function_name,
                    ", ".join(kernel_args_opencl)), sdfg, state_id)
        else:
            # Unrolled PEs: we have to generate a kernel for each PE. We will generate
            # a function that will be used create a kernel multiple times
            module_body_stream.write(
                "inline void {}_func({}) {{".format(
                    name, ", ".join(kernel_args_opencl)), sdfg, state_id)

        # Allocate local transients
        data_to_allocate = (set(subgraph.top_level_transients()) -
                            set(sdfg.shared_transients()) -
                            set([p[1] for p in parameters]))
        # TODO: stream should be in both top level transient and parameters
        allocated = set()
        for node in subgraph.nodes():
            if not isinstance(node, dace.sdfg.nodes.AccessNode):
                continue
            if node.data not in data_to_allocate or node.data in allocated:
                continue
            allocated.add(node.data)
            self._dispatcher.dispatch_allocate(sdfg, state, state_id, node,
                                               module_stream,
                                               module_body_stream)

        self._dispatcher.dispatch_subgraph(sdfg,
                                           subgraph,
                                           state_id,
                                           module_stream,
                                           module_body_stream,
                                           skip_entry_node=False)

        module_stream.write(module_body_stream.getvalue(), sdfg, state_id)
        module_stream.write("}\n\n")

        if unrolled_loop is not None:

            AUTORUN_STR_MACRO = """
__attribute__((max_global_work_dim(0))) \\
__attribute__((autorun)) \\"""

            # Unrolled PEs: create as many kernels as the number of PEs
            # To avoid long and duplicated code, do it with define (gosh)
            # Since OpenCL is "funny", it does not support variadic macros
            # One of the argument is for sure the PE_ID, which is also the last one in kernel_args lists:
            # it will be not passed by the host but code-generated
            module_stream.write("""\
#define _DACE_FPGA_KERNEL_{}(PE_ID{}{}) \\{}
__kernel void \\
{}_##PE_ID({}) \\
{{ \\
  {}_func({}{}PE_ID); \\
}}\\\n\n""".format(module_function_name,
                   ", " if len(kernel_args_call) > 1 else "",
                   ", ".join(kernel_args_call[:-1]),
                   AUTORUN_STR_MACRO if is_autorun else "",
                   module_function_name, ", ".join(kernel_args_opencl[:-1]),
                   name, ", ".join(kernel_args_call[:-1]),
                   ", " if len(kernel_args_call) > 1 else ""))

            # create PE kernels by using the previously defined macro
            start, stop, skip = unrolled_loop.range.ranges[0]
            start_idx = evaluate(start, sdfg.constants)
            stop_idx = evaluate(stop, sdfg.constants)
            skip_idx = evaluate(skip, sdfg.constants)
            # First macro argument is the processing element id
            for p in range(start_idx, stop_idx + 1, skip_idx):
                module_stream.write("_DACE_FPGA_KERNEL_{}({}{}{})\n".format(
                    module_function_name, p,
                    ", " if len(kernel_args_call) > 1 else "",
                    ", ".join(kernel_args_call[:-1])))
            module_stream.write(
                "#undef _DACE_FPGA_KERNEL_{}\n".format(module_function_name))

        self._dispatcher.defined_vars.exit_scope(subgraph)

    def generate_nsdfg_header(self, sdfg, state, state_id, node,
                              memlet_references, sdfg_label):
        # Intel FPGA needs to deal with streams
        arguments = [
            f'{atype} {aname}' for atype, aname, _ in memlet_references
        ]
        arguments += [
            f'{node.sdfg.symbols[aname].as_arg(aname)}'
            for aname in sorted(node.symbol_mapping.keys())
            if aname not in sdfg.constants
        ]
        arguments = ', '.join(arguments)
        function_header = f'void {sdfg_label}({arguments}) {{'
        nested_stream = CodeIOStream()

        #generate Stream defines if needed
        for edge in state.in_edges(node):
            desc = sdfg.arrays[edge.data.data]
            if isinstance(desc, dace.data.Stream):
                src_node = find_input_arraynode(state, edge)
                self._dispatcher.dispatch_copy(src_node, node, edge, sdfg,
                                               state, state_id, None,
                                               nested_stream)
        for edge in state.out_edges(node):
            desc = sdfg.arrays[edge.data.data]
            if isinstance(desc, dace.data.Stream):
                dst_node = find_output_arraynode(state, edge)
                self._dispatcher.dispatch_copy(node, dst_node, edge, sdfg,
                                               state, state_id, None,
                                               nested_stream)
        return function_header + "\n" + nested_stream.getvalue()

    def generate_nsdfg_arguments(self, sdfg, dfg, state, node):
        # Connectors that are both input and output share the same name
        inout = set(node.in_connectors.keys() & node.out_connectors.keys())
        memlet_references = []

        for _, _, _, vconn, in_memlet in state.in_edges(node):
            if vconn in inout or in_memlet.data is None:
                continue
            desc = sdfg.arrays[in_memlet.data]
            defined_type, defined_ctype = self._dispatcher.defined_vars.get(
                in_memlet.data, 1)
            if isinstance(desc, dace.data.Array) and (
                    desc.storage == dtypes.StorageType.FPGA_Global
                    or desc.storage == dtypes.StorageType.FPGA_Local):
                # special case: in intel FPGA this must be handled properly to guarantee OpenCL compatibility
                vec_type = desc.dtype.ocltype
                offset = cpp.cpp_offset_expr(desc, in_memlet.subset, None)
                offset_expr = '[' + offset + ']'

                expr = self.make_ptr_vector_cast(sdfg,
                                                 in_memlet.data + offset_expr,
                                                 in_memlet,
                                                 node.in_connectors[vconn],
                                                 False, defined_type)
                if desc.storage == dtypes.StorageType.FPGA_Global:
                    typedef = "__global volatile  {}* restrict".format(vec_type)
                else:
                    typedef = "{} *".format(vec_type)
                memlet_references.append((typedef, vconn, expr))
                # get the defined type (as defined in the parent)
                # Register defined variable
                self._dispatcher.defined_vars.add(vconn,
                                                  defined_type,
                                                  typedef,
                                                  allow_shadowing=True)
            elif isinstance(desc, dace.data.Stream):
                # streams are defined as global variables
                continue
            elif isinstance(desc, dace.data.Scalar):
                # if this is a scalar and the argument passed is also a scalar
                # then we have to pass it by value, as references do not exist in C99
                typedef = defined_ctype
                memlet_references.append((typedef, vconn, in_memlet.data))
                self._dispatcher.defined_vars.add(vconn,
                                                  defined_type,
                                                  typedef,
                                                  allow_shadowing=True)
            else:
                # all the other cases
                memlet_references.append(
                    cpp.emit_memlet_reference(
                        self._dispatcher,
                        sdfg,
                        in_memlet,
                        vconn,
                        conntype=node.in_connectors[vconn]))

        for _, uconn, _, _, out_memlet in state.out_edges(node):
            if out_memlet.data is not None:
                desc = sdfg.arrays[out_memlet.data]
                defined_type, defined_ctype = self._dispatcher.defined_vars.get(
                    out_memlet.data, 1)

                if isinstance(desc, dace.data.Array) and (
                        desc.storage == dtypes.StorageType.FPGA_Global
                        or desc.storage == dtypes.StorageType.FPGA_Local):
                    # special case: in intel FPGA this must be handled properly
                    vec_type = desc.dtype.ocltype
                    offset = cpp.cpp_offset_expr(desc, out_memlet.subset, None)
                    offset_expr = '[' + offset + ']'
                    if desc.storage == dtypes.StorageType.FPGA_Global:
                        typedef = "__global volatile  {}* restrict".format(
                            vec_type)
                    else:
                        typedef = "{}*".format(vec_type)
                    expr = self.make_ptr_vector_cast(
                        sdfg, out_memlet.data + offset_expr, out_memlet,
                        node.out_connectors[uconn], False, defined_type)
                    memlet_references.append((typedef, uconn, expr))
                    # Register defined variable
                    self._dispatcher.defined_vars.add(uconn,
                                                      defined_type,
                                                      typedef,
                                                      allow_shadowing=True)
                elif isinstance(desc, dace.data.Stream):
                    # streams are defined as global variables
                    continue
                elif isinstance(desc, dace.data.Scalar):
                    # if this is a scalar and the argument passed is also a scalar
                    # then we have to pass it by reference, i.e., we should define it
                    # as a pointer since references do not exist in C99

                    typedef = defined_ctype + "*"
                    memlet_references.append(
                        (typedef, uconn, cpp.cpp_ptr_expr(sdfg, out_memlet)))

                    self._dispatcher.defined_vars.add(uconn,
                                                      DefinedType.Pointer,
                                                      typedef,
                                                      allow_shadowing=True)
                else:
                    memlet_references.append(
                        cpp.emit_memlet_reference(
                            self._dispatcher,
                            sdfg,
                            out_memlet,
                            uconn,
                            conntype=node.out_connectors[uconn]))

        # Special case for Intel FPGA: this comes out from the unrolling processing elements:
        # if the first scope of the subgraph is an unrolled map, generates a processing element for each iteration
        # We need to pass to this function also the id of the PE (the top scope parameter)
        scope_children = dfg.scope_children()
        top_scopes = [
            n for n in scope_children[None]
            if isinstance(n, dace.sdfg.nodes.EntryNode)
        ]
        if len(top_scopes) == 1:
            scope = top_scopes[0]
            if scope.unroll:
                # Unrolled processing elements
                typedef = "const int"
                for p in scope.params:
                    # if this is not already a mapped symbol, add it
                    if p not in node.symbol_mapping.keys():
                        memlet_references.append((typedef, p, p))
        return memlet_references

    def generate_memlet_definition(self, sdfg, dfg, state_id, src_node,
                                   dst_node, edge, callsite_stream):

        if isinstance(edge.dst, dace.sdfg.nodes.CodeNode):
            # Input memlet
            connector = edge.dst_conn
            is_output = False
            tasklet = edge.dst
            conntype = tasklet.in_connectors[connector]
        elif isinstance(edge.src, dace.sdfg.nodes.CodeNode):
            # Output memlet
            connector = edge.src_conn
            is_output = True
            tasklet = edge.src
            conntype = tasklet.out_connectors[connector]
        else:
            raise NotImplementedError("Not implemented for {} to {}".format(
                type(edge.src), type(edge.dst)))

        memlet = edge.data
        data_name = memlet.data
        data_desc = sdfg.arrays[data_name]
        data_dtype = data_desc.dtype

        is_scalar = not isinstance(conntype, dtypes.pointer)
        dtype = conntype if is_scalar else conntype._typeclass

        memlet_type = self.make_vector_type(dtype, False)
        offset = cpp.cpp_offset_expr(data_desc, memlet.subset, None)

        if dtype != data_dtype:
            if (isinstance(dtype, dace.vector)
                    and dtype.base_type == data_dtype):
                cast = True
            else:
                raise TypeError("Type mismatch: {} vs. {}".format(
                    dtype, data_dtype))
        else:
            cast = False

        result = ""

        if isinstance(data_desc, dace.data.Stream):
            # Derive the name of the original stream, by tracing the memlet path through nested SDFGs
            outer_stream_node_trace = utils.trace_nested_access(
                dst_node if is_output else src_node,
                sdfg.nodes()[state_id], sdfg)
            data_name = outer_stream_node_trace[0][0][
                1 if is_output else 0].label

        def_type, ctypedef = self._dispatcher.defined_vars.get(data_name)

        if def_type == DefinedType.Scalar:
            if cast:
                rhs = f"(*({memlet_type} const *)&{data_name})"
            else:
                rhs = data_name
            if not memlet.dynamic:
                if not is_output:
                    # We can pre-read the value
                    result += "{} {} = {};".format(memlet_type, connector, rhs)
                else:
                    # The value will be written during the tasklet, and will be
                    # automatically written out after
                    init = ""

                    result += "{} {}{};".format(memlet_type, connector, init)
                self._dispatcher.defined_vars.add(connector, DefinedType.Scalar,
                                                  memlet_type)
            else:
                # Variable number of reads or writes
                result += "{} *{} = &{};".format(memlet_type, connector, rhs)
                self._dispatcher.defined_vars.add(connector,
                                                  DefinedType.Pointer,
                                                  '%s *' % memlet_type)
        elif def_type == DefinedType.Pointer:
            if cast:
                rhs = f"(({memlet_type} const *){data_name})"
            else:
                rhs = data_name
            if is_scalar and not memlet.dynamic:
                if is_output:
                    result += "{} {};".format(memlet_type, connector)
                else:
                    result += "{} {} = {}[{}];".format(memlet_type, connector,
                                                       rhs, offset)
                self._dispatcher.defined_vars.add(connector, DefinedType.Scalar,
                                                  memlet_type)
            else:
                if data_desc.storage == dace.dtypes.StorageType.FPGA_Global:
                    qualifiers = "__global volatile "
                else:
                    qualifiers = ""
                ctype = '{}{} *'.format(qualifiers, memlet_type)
                result += "{}{} = &{}[{}];".format(ctype, connector, rhs,
                                                   offset)
                self._dispatcher.defined_vars.add(connector,
                                                  DefinedType.Pointer, ctype)
        elif def_type == DefinedType.Stream:
            if cast:
                raise TypeError("Cannot cast stream from {} to {}.".format(
                    data_dtype, dtype))
            # In the define we refer to the stream defined in the outermost scope
            if not memlet.dynamic and memlet.num_accesses == 1:
                if is_output:
                    result += "{} {};".format(memlet_type, connector)
                else:

                    result += "{} {} = read_channel_intel({});".format(
                        memlet_type, connector, data_name)
                self._dispatcher.defined_vars.add(connector, DefinedType.Scalar,
                                                  memlet_type)
            else:
                # Desperate times call for desperate measures
                result += "#define {} {} // God save us".format(
                    connector, data_name)
                self._dispatcher.defined_vars.add(connector, DefinedType.Stream,
                                                  ctypedef)
        elif def_type == DefinedType.RemoteStream:
            if not memlet.dynamic and memlet.volume == 1:
                if is_output:
                    result += "{} {};".format(memlet_type, connector)
                else:
                    result += "{} {};\n".format(memlet_type, connector)
                    result += "SMI_Pop(&{}, &{});".format(data_name, connector)
            else:
                # Here we are referring to an already opened remote stream, we don't need to re-open it
                # Desperate times call for desperate measures
                result += "#define {} {} // God save us".format(
                    connector, data_name)
            self._dispatcher.defined_vars.add(connector,
                                              DefinedType.RemoteStream,
                                              ctypedef)
        elif def_type == DefinedType.StreamArray:
            if cast:
                raise TypeError(
                    "Cannot cast stream array from {} to {}.".format(
                        data_dtype, dtype))
            # We need to refer to the stream defined in the outermost scope
            # Since this is a Stream Array, we need also the offset, which is contained in the memlet that arrives/departs
            # from that stream
            outer_memlet = outer_stream_node_trace[0][1][1 if is_output else 0]
            outer_sdfg = outer_stream_node_trace[0][-1]

            if not memlet.dynamic and memlet.num_accesses == 1 and (
                    is_output is True
                    or isinstance(edge.dst, dace.sdfg.nodes.Tasklet)):
                # if this is an input memlet, generate the read only if this is a tasklet
                if is_output:
                    result += "{} {};".format(memlet_type, connector)
                else:
                    global_node = utils.trace_nested_access(
                        dst_node if is_output else src_node,
                        sdfg.nodes()[state_id], sdfg)
                    data_name = global_node[0][0][1 if is_output else 0].label

                    if outer_memlet is not None:
                        offset = cpp.cpp_offset_expr(
                            outer_sdfg.arrays[data_name], outer_memlet.subset)
                    result += "{} {} = read_channel_intel({}[{}]);".format(
                        memlet_type, connector, data_name, offset)
                self._dispatcher.defined_vars.add(connector, DefinedType.Scalar,
                                                  memlet_type)
            else:
                # Must happen directly in the code
                # Here we create a macro which take the proper channel
                if outer_memlet is not None:
                    channel_idx = cpp.cpp_offset_expr(
                        outer_sdfg.arrays[data_name], outer_memlet.subset)
                else:
                    channel_idx = cpp.cpp_offset_expr(sdfg.arrays[data_name],
                                                      memlet.subset)
                result += "#define {} {}[{}] // God save us".format(
                    connector, data_name, channel_idx)
                self._dispatcher.defined_vars.add(connector, DefinedType.Stream,
                                                  ctypedef)
        else:
            raise TypeError("Unknown variable type: {}".format(def_type))

        callsite_stream.write(result, sdfg, state_id, tasklet)

    def generate_channel_writes(self, sdfg, dfg, node, callsite_stream):
        for edge in dfg.out_edges(node):
            connector = edge.src_conn
            memlet = edge.data
            data_name = memlet.data
            if data_name is not None:
                data_desc = sdfg.arrays[data_name]
                if (isinstance(data_desc, dace.data.Stream)
                        and memlet.volume == 1 and not memlet.dynamic):
                    #this could be a remote stream
                    if data_desc.is_stream_array():
                        offset = cpp.cpp_offset_expr(data_desc, memlet.subset)
                        target = f"{data_name}[{offset}]"
                    else:
                        target = data_name
                    if data_desc.storage == dace.dtypes.StorageType.FPGA_Remote:
                        callsite_stream.write(
                            f"SMI_Push(&{target}, &{connector});", sdfg)
                    else:
                        if data_desc.is_stream_array():
                            offset = cpp.cpp_offset_expr(
                                data_desc, memlet.subset)
                            target = f"{target}[{offset}]"
                        else:
                            target = data_name
                        callsite_stream.write(
                            f"write_channel_intel({target}, {connector});",
                            sdfg)

    def generate_undefines(self, sdfg, dfg, node, callsite_stream):
        for edge in itertools.chain(dfg.in_edges(node), dfg.out_edges(node)):
            memlet = edge.data
            data_name = memlet.data

            try:
                defined_type = self._dispatcher.defined_vars.get(memlet.data)
            except KeyError:
                defined_type = None

            if edge.src == node:
                memlet_name = edge.src_conn
            elif edge.dst == node:
                memlet_name = edge.dst_conn

            if data_name is not None:
                data_desc = sdfg.arrays[data_name]
                if (isinstance(data_desc, dace.data.Stream)
                        and (memlet.dynamic or memlet.num_accesses != 1)):
                    if not data_desc.storage == dace.dtypes.StorageType.FPGA_Remote:
                        callsite_stream.write("#undef {}".format(memlet_name),
                                              sdfg)
                    elif defined_type == DefinedType.RemoteStream:
                        callsite_stream.write("#undef {}".format(memlet_name),
                                              sdfg)

    def _generate_converter(self, is_unpack, ctype, veclen, sdfg,
                            function_stream):
        if is_unpack:
            function_stream.write(
                """\
void unpack_{dtype}{veclen}(const {dtype}{veclen} value, {dtype} *const ptr) {{
    #pragma unroll
    for (int u = 0; u < {veclen}; ++u) {{
        ptr[u] = value[u];
    }}
}}\n\n""".format(dtype=ctype, veclen=veclen), sdfg)
        else:
            function_stream.write(
                """\
{dtype}{veclen} pack_{dtype}{veclen}({dtype} const *const ptr) {{
    {dtype}{veclen} vec;
    #pragma unroll
    for (int u = 0; u < {veclen}; ++u) {{
        vec[u] = ptr[u];
    }}
    return vec;
}}\n\n""".format(dtype=ctype, veclen=veclen), sdfg)

    def generate_converters(self, sdfg, function_stream):
        for unpack, ctype, veclen in self.converters_to_generate:
            self._generate_converter(unpack, ctype, veclen, sdfg,
                                     function_stream)

    def unparse_tasklet(self, sdfg, state_id, dfg, node, function_stream,
                        callsite_stream, locals, ldepth, toplevel_schedule):
        if node.label is None or node.label == "":
            return ''

        state_dfg: SDFGState = sdfg.nodes()[state_id]

        # Not [], "" or None
        if not node.code:
            return ''

        # If raw C++ code, return the code directly
        if node.language != dtypes.Language.Python:
            if node.language != dtypes.Language.CPP:
                raise ValueError(
                    "Only Python or C++ code supported in CPU codegen, got: {}".
                    format(node.language))
            callsite_stream.write(
                type(node).__properties__["code"].to_string(node.code), sdfg,
                state_id, node)
            return

        body = node.code.code

        callsite_stream.write('// Tasklet code (%s)\n' % node.label, sdfg,
                              state_id, node)

        # Map local names to memlets (for WCR detection)
        memlets = {}
        for edge in state_dfg.all_edges(node):
            u, uconn, v, vconn, memlet = edge
            if u == node:
                if uconn in u.out_connectors:
                    conntype = u.out_connectors[uconn]
                else:
                    conntype = None

                # this could be a wcr
                memlets[uconn] = (memlet, not edge.data.wcr_nonatomic,
                                  edge.data.wcr, conntype)
            elif v == node:
                if vconn in v.in_connectors:
                    conntype = v.in_connectors[vconn]
                else:
                    conntype = None
                memlets[vconn] = (memlet, False, None, conntype)

        # Build dictionary with all the previously defined symbols
        # This is used for forward type inference
        defined_symbols = state_dfg.symbols_defined_at(node)

        # This could be problematic for numeric constants that have no dtype
        defined_symbols.update({
            k: v.dtype if hasattr(v, 'dtype') else dtypes.typeclass(type(v))
            for k, v in sdfg.constants.items()
        })

        for connector, (memlet, _, _, conntype) in memlets.items():
            if connector is not None:
                defined_symbols.update({connector: conntype})

        for stmt in body:  # for each statement in tasklet body
            stmt = copy.deepcopy(stmt)
            ocl_visitor = OpenCLDaceKeywordRemover(
                sdfg, self._dispatcher.defined_vars, memlets, self)
            if isinstance(stmt, ast.Expr):
                rk = ocl_visitor.visit_TopLevelExpr(stmt)
            else:
                rk = ocl_visitor.visit(stmt)
            # Generate width converters
            self.converters_to_generate |= ocl_visitor.width_converters

            if rk is not None:
                result = StringIO()
                cppunparse.CPPUnparser(rk,
                                       ldepth + 1,
                                       locals,
                                       result,
                                       defined_symbols=defined_symbols,
                                       type_inference=True)
                callsite_stream.write(result.getvalue(), sdfg, state_id, node)

    def generate_constants(self, sdfg, callsite_stream):
        # Use framecode's generate_constants, but substitute constexpr for
        # __constant
        constant_stream = CodeIOStream()
        self._frame.generate_constants(sdfg, constant_stream)
        constant_string = constant_stream.getvalue()
        constant_string = constant_string.replace("constexpr", "__constant")
        callsite_stream.write(constant_string, sdfg)

    def generate_tasklet_postamble(self, sdfg, dfg, state_id, node,
                                   function_stream, callsite_stream,
                                   after_memlets_stream):
        super().generate_tasklet_postamble(sdfg, dfg, state_id, node,
                                           function_stream, callsite_stream,
                                           after_memlets_stream)
        self.generate_channel_writes(sdfg, dfg, node, after_memlets_stream)

    def write_and_resolve_expr(self,
                               sdfg,
                               memlet,
                               nc,
                               outname,
                               inname,
                               indices=None,
                               dtype=None):
        offset = cpp.cpp_offset_expr(sdfg.arrays[memlet.data], memlet.subset,
                                     None)
        defined_type, _ = self._dispatcher.defined_vars.get(memlet.data)
        return self.make_write(defined_type, dtype, memlet.data, memlet.data,
                               offset, inname, memlet.wcr, False, 1, None)

    def make_ptr_vector_cast(self, sdfg, expr, memlet, conntype, is_scalar,
                             defined_type):
        vtype = self.make_vector_type(conntype, False)
        if conntype != sdfg.arrays[memlet.data].dtype:
            if is_scalar:
                expr = f"*({vtype} *)(&{expr})"
            elif conntype.base_type != sdfg.arrays[memlet.data].dtype:
                expr = f"({vtype})(&{expr})"
            elif defined_type == DefinedType.Pointer:
                expr = "&" + expr
        elif not is_scalar:
            expr = "&" + expr
        return expr

    def process_out_memlets(self, sdfg, state_id, node, dfg, dispatcher, result,
                            locals_defined, function_stream, **kwargs):
        # Call CPU implementation with this code generator as callback
        self._cpu_codegen.process_out_memlets(sdfg,
                                              state_id,
                                              node,
                                              dfg,
                                              dispatcher,
                                              result,
                                              locals_defined,
                                              function_stream,
                                              codegen=self,
                                              **kwargs)
        # Inject undefines
        self.generate_undefines(sdfg, dfg, node, result)


class OpenCLDaceKeywordRemover(cpp.DaCeKeywordRemover):
    """
    Removes Dace Keywords and enforces OpenCL compliance
    """

    nptypes_to_ctypes = {'float64': 'double', 'float32': 'float'}
    nptypes = ['float64', 'float32']
    ctypes = [
        'bool', 'char', 'cl_char', 'unsigned char', 'uchar', 'cl_uchar',
        'short', 'cl_short', 'unsigned short', 'ushort', 'int', 'unsigned int',
        'uint', 'long', 'unsigned long', 'ulong', 'float', 'half', 'size_t',
        'ptrdiff_t', 'intptr_t', 'uintptr_t', 'void', 'double'
    ]

    def __init__(self, sdfg, defined_vars, memlets, codegen):
        self.sdfg = sdfg
        self.defined_vars = defined_vars
        self.used_streams = [
        ]  # keep track of the different streams used in a tasklet
        self.width_converters = set()  # Pack and unpack vectors
        self.dtypes = {k: v[3] for k, v in memlets.items()}  # Type inference
        super().__init__(sdfg, memlets, sdfg.constants, codegen)

    def visit_Assign(self, node):
        target = rname(node.targets[0])

        if target not in self.memlets:
            return self.generic_visit(node)

        memlet, nc, wcr, dtype = self.memlets[target]
        is_scalar = not isinstance(dtype, dtypes.pointer)

        value = cppunparse.cppunparse(self.visit(node.value),
                                      expr_semicolon=False)

        veclen_lhs = self.sdfg.data(memlet.data).veclen
        try:
            dtype_rhs = infer_expr_type(astunparse.unparse(node.value),
                                        self.dtypes)
        except SyntaxError:
            # non-valid python
            dtype_rhs = None

        if dtype_rhs is None:
            # If we don't understand the vector length of the RHS, assume no
            # conversion is needed
            veclen_rhs = veclen_lhs
        else:
            veclen_rhs = dtype_rhs.veclen

        if ((veclen_lhs > veclen_rhs and veclen_rhs != 1)
                or (veclen_lhs < veclen_rhs and veclen_lhs != 1)):
            raise ValueError("Conflicting memory widths: {} and {}".format(
                veclen_lhs, veclen_rhs))

        #Define veclen
        veclen = veclen_rhs

        if veclen_rhs > veclen_lhs:
            veclen = veclen_rhs
            ocltype = fpga.vector_element_type_of(dtype).ocltype
            self.width_converters.add((True, ocltype, veclen))
            unpack_str = "unpack_{}{}".format(ocltype, veclen)
        if veclen_lhs > veclen_rhs and isinstance(dtype_rhs, dace.pointer):
            veclen = veclen_lhs
            ocltype = fpga.vector_element_type_of(dtype).ocltype
            self.width_converters.add((False, ocltype, veclen))
            pack_str = "pack_{}{}".format(ocltype, veclen)
            # TODO: Horrible hack to not dereference pointers if we have to
            # unpack it
            if value[0] == "*":
                value = value[1:]
            original_value = value
            value = "{}({})".format(pack_str, value)

        defined_type, _ = self.defined_vars.get(target)
        updated = node

        if defined_type == DefinedType.Pointer:
            # In case of wcr over an array, resolve access to pointer, replacing the code inside
            # the tasklet
            if isinstance(node.targets[0], ast.Subscript):

                if veclen_rhs > veclen_lhs:
                    code_str = unpack_str + "({src}, &{dst}[{idx}]);"
                else:
                    code_str = "{dst}[{idx}] = {src};"
                slice = self.visit(node.targets[0].slice)
                if isinstance(slice.value, ast.Tuple):
                    subscript = unparse(slice)[1:-1]
                else:
                    subscript = unparse(slice)
                if wcr is not None:
                    redtype = operations.detect_reduction_type(wcr)
                    red_str = REDUCTION_TYPE_TO_PYEXPR[redtype].format(
                        a="{}[{}]".format(memlet.data, subscript), b=value)
                    code_str = code_str.format(dst=memlet.data,
                                               idx=subscript,
                                               src=red_str)
                else:
                    code_str = code_str.format(dst=target,
                                               idx=subscript,
                                               src=value)
                updated = ast.Name(id=code_str)
            else:  # Target has no subscript
                # If the value is a Name, we should check whether it is a remote stream and the number of accesses
                if isinstance(node.value,
                              ast.Name) and self.defined_vars.get_if_defined(
                                  node.value.id
                              ) == DefinedType.RemoteStream and self.memlets[
                                  node.value.id][0].volume != 1:
                    # read from a remote stream in the right part of the assignment
                    # Corner case: if we are dealing with vectors, target is already a pointer
                    updated = ast.Name(id="SMI_Pop(&{},(void *){}{});".format(
                        value, "&" if veclen == 1 else "", target))
                else:
                    if veclen_rhs > veclen_lhs:
                        code_str = unpack_str + "({}, {});".format(
                            value, target)
                    else:
                        if self.defined_vars.get(
                                target)[0] == DefinedType.Pointer:
                            code_str = "*{} = {};".format(target, value)
                        else:
                            code_str = "{} = {};".format(target, value)
                    updated = ast.Name(id=code_str)

        elif (defined_type == DefinedType.Stream
              or defined_type == DefinedType.StreamArray):
            if memlet.dynamic or memlet.num_accesses != 1:
                updated = ast.Name(
                    id="write_channel_intel({}, {});".format(target, value))
                self.used_streams.append(target)
            else:
                # in this case for an output stream we have
                # previously defined an output local var: we use that one
                # instead of directly writing to channel
                updated = ast.Name(id="{} = {};".format(target, value))
        elif memlet is not None and defined_type == DefinedType.RemoteStream:
            if memlet.volume != 1:
                # if the target is a Remote Stream, perform a push
                #Corner case: if we are working with vectorized data type, this would result in having some `pack_..` in
                #value. This in practice is an rvalue, and we can not get its address. Therefore, we have to
                #create a temporary variable of the given type, assign the result of pack and then use it.
                #It turns out that with Node Transformer we can return a list of nodes
                if veclen_lhs > veclen_rhs:
                    tmp_var_name = "__dace_smi_{}".format(original_value)
                    tmp_var = ast.Name(id="{}{} {}={};".format(
                        dtype.ctype, veclen, tmp_var_name, value))
                    newnode = ast.Name(
                        id="SMI_Push(&{}, &{}); ".format(target, tmp_var_name))
                    return [tmp_var, ast.copy_location(newnode, node)]
                else:
                    newnode = ast.Name(
                        id="SMI_Push(&{}, &{}); ".format(target, value))
                    return ast.copy_location(newnode, node)
        elif memlet is not None and (not is_scalar or memlet.dynamic):
            newnode = ast.Name(id="*{} = {}; ".format(target, value))
            return ast.copy_location(newnode, node)
        elif defined_type == DefinedType.Scalar:
            try:
                self.defined_vars.get(node.value.id)
                defined = True
            except KeyError:
                defined = False
            if (isinstance(node.value, ast.Name)
                    and defined == DefinedType.RemoteStream
                    and self.memlets[node.value.id][0].volume != 1):
                # read from a remote stream in the right part of the assignment
                # Corner case: if we are dealing with vectors, target is already a pointer
                updated = ast.Name(id="SMI_Pop(&{},(void *){}{});".format(
                    value, "&" if veclen == 1 else "", target))
            else:
                code_str = "{} = {};".format(target, value)
                updated = ast.Name(id=code_str)
        else:
            raise RuntimeError(
                "Unhandled case: {}, type {}, veclen {}, "
                "memory size {}, {} accesses, dynamic is {}".format(
                    target, defined_type, veclen_lhs, veclen_lhs, memlet.volume,
                    memlet.dynamic))

        return ast.copy_location(updated, node)

    def visit_Name(self, node):
        if node.id not in self.memlets:
            return self.generic_visit(node)

        memlet, nc, wcr, dtype = self.memlets[node.id]
        defined_type, _ = self.defined_vars.get(node.id)
        updated = node

        if ((defined_type == DefinedType.Stream
             or defined_type == DefinedType.StreamArray) and memlet.dynamic):
            # Input memlet, we read from channel
            updated = ast.Name(id="read_channel_intel({})".format(node.id))
            self.used_streams.append(node.id)
        elif defined_type == DefinedType.Pointer and memlet.dynamic:
            # if this has a variable number of access, it has been declared
            # as a pointer. We need to deference it
            if isinstance(node.id, ast.Subscript):
                slice = self.visit(node.id.slice)
                if isinstance(slice.value, ast.Tuple):
                    subscript = unparse(slice)[1:-1]
                else:
                    subscript = unparse(slice)
                updated = ast.Name(id="{}[{}]".format(node.id, subscript))
            else:  # no subscript
                updated = ast.Name(id="*{}".format(node.id))

        return ast.copy_location(updated, node)

    # Replace default modules (e.g., math) with OpenCL Compliant (e.g. "dace::math::"->"")
    def visit_Attribute(self, node):
        attrname = rname(node)
        module_name = attrname[:attrname.rfind(".")]
        func_name = attrname[attrname.rfind(".") + 1:]
        if module_name in dtypes._OPENCL_ALLOWED_MODULES:
            cppmodname = dtypes._OPENCL_ALLOWED_MODULES[module_name]
            return ast.copy_location(
                ast.Name(id=(cppmodname + func_name), ctx=ast.Load), node)
        return self.generic_visit(node)

    def visit_Call(self, node):
        # enforce compliance to OpenCL
        # Type casting:
        if isinstance(node.func, ast.Name):
            if node.func.id in self.ctypes:
                node.func.id = "({})".format(node.func.id)
            elif node.func.id in self.nptypes_to_ctypes:
                # if it as numpy type, convert to C type
                node.func.id = "({})".format(
                    self.nptypes_to_ctypes[node.func.id])
        elif isinstance(node.func, ast.Attribute):
            if node.func.attr in self.ctypes:
                node.func.attr = "({})".format(node.func.attr)
            elif node.func.attr in self.nptypes_to_ctypes:
                # if it as numpy type, convert to C type
                node.func.attr = "({})".format(
                    self.nptypes_to_ctypes[node.func.attr])
        elif (isinstance(node.func, (ast.Num, ast.Constant))
              and (node.func.n.to_string() in self.ctypes
                   or node.func.n.to_string() in self.nptypes)):
            new_node = ast.Name(id="({})".format(node.func.n), ctx=ast.Load)
            new_node = ast.copy_location(new_node, node)
            node.func = new_node

        return self.generic_visit(node)<|MERGE_RESOLUTION|>--- conflicted
+++ resolved
@@ -443,18 +443,9 @@
                 DefinedType.RemoteStream
         ]:
             if defined_type == DefinedType.StreamArray:
-<<<<<<< HEAD
-                if index == "0":
-                    # remove "[0]" index as this is not allowed if the
-                    # subscripted values is not an array
-                    write_expr = write_expr.replace("[0]", "")
-                else:
-                    write_expr = "{}[{}]".format(write_expr, index)
+                write_expr = "{}[{}]".format(write_expr, index)
             elif defined_type == DefinedType.RemoteStream:
                 return "SMI_Push(&{}, &{});".format(write_expr, read_expr)
-=======
-                write_expr = "{}[{}]".format(write_expr, index)
->>>>>>> becb3cce
             if is_unpack:
                 return "\n".join("write_channel_intel({}, {}[{}]);".format(
                     write_expr, read_expr, i) for i in range(packing_factor))
@@ -498,17 +489,12 @@
                             ocltype, packing_factor, read_expr, write_expr,
                             index)
                 else:
-<<<<<<< HEAD
-                    return result + "{}[{}] = {};".format(
-                        write_expr, index, read_expr)
-=======
                     if " " in write_expr:
                         write_expr = f"({write_expr})"
                     if index and index != "0":
                         return f"{write_expr}[{index}] = {read_expr};"
                     else:
                         return f"*{write_expr} = {read_expr};"
->>>>>>> becb3cce
         elif defined_type == DefinedType.Scalar:
             if wcr is not None:
                 if redtype != dace.dtypes.ReductionType.Min and redtype != dace.dtypes.ReductionType.Max:
@@ -1581,11 +1567,11 @@
                 updated = ast.Name(id=code_str)
             else:  # Target has no subscript
                 # If the value is a Name, we should check whether it is a remote stream and the number of accesses
-                if isinstance(node.value,
-                              ast.Name) and self.defined_vars.get_if_defined(
-                                  node.value.id
-                              ) == DefinedType.RemoteStream and self.memlets[
-                                  node.value.id][0].volume != 1:
+                if (isinstance(node.value, ast.Name)
+                        and self.defined_vars.has(node.value.id)
+                        and self.defined_vars.get(
+                            node.value.id) == DefinedType.RemoteStream
+                        and self.memlets[node.value.id][0].volume != 1):
                     # read from a remote stream in the right part of the assignment
                     # Corner case: if we are dealing with vectors, target is already a pointer
                     updated = ast.Name(id="SMI_Pop(&{},(void *){}{});".format(
@@ -1635,18 +1621,15 @@
             newnode = ast.Name(id="*{} = {}; ".format(target, value))
             return ast.copy_location(newnode, node)
         elif defined_type == DefinedType.Scalar:
-            try:
-                self.defined_vars.get(node.value.id)
-                defined = True
-            except KeyError:
-                defined = False
-            if (isinstance(node.value, ast.Name)
-                    and defined == DefinedType.RemoteStream
-                    and self.memlets[node.value.id][0].volume != 1):
-                # read from a remote stream in the right part of the assignment
-                # Corner case: if we are dealing with vectors, target is already a pointer
-                updated = ast.Name(id="SMI_Pop(&{},(void *){}{});".format(
-                    value, "&" if veclen == 1 else "", target))
+            if isinstance(node.value, ast.Name):
+                if (self.defined_vars.has(node.value.id)
+                        and self.defined_vars.get(
+                            node.value.id) == DefinedType.RemoteStream
+                        and self.memlets[node.value.id][0].volume != 1):
+                    # read from a remote stream in the right part of the assignment
+                    # Corner case: if we are dealing with vectors, target is already a pointer
+                    updated = ast.Name(id="SMI_Pop(&{},(void *){}{});".format(
+                        value, "&" if veclen == 1 else "", target))
             else:
                 code_str = "{} = {};".format(target, value)
                 updated = ast.Name(id=code_str)
