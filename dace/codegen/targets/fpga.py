--- conflicted
+++ resolved
@@ -929,12 +929,6 @@
         to_search = list(scope)
         while len(to_search) > 0:
             x = to_search.pop()
-<<<<<<< HEAD
-            if (isinstance(
-                    x,
-                (dace.graph.nodes.MapEntry, dace.graph.nodes.PipelineEntry))):
-                if not x.unroll:
-=======
             if (isinstance(x, (dace.graph.nodes.MapEntry, PipelineEntry))):
                 # Degenerate loops should not be pipelined
                 fully_degenerate = True
@@ -945,7 +939,6 @@
                 # Non-unrolled, non-degenerate loops must be pipelined, so we
                 # are not innermost
                 if not x.unroll and not fully_degenerate:
->>>>>>> ff1808da
                     return False
                 to_search += scope_dict[x]
             elif isinstance(x, dace.graph.nodes.NestedSDFG):
@@ -1014,16 +1007,12 @@
                                                     node)
 
             # Generate nested loops
-<<<<<<< HEAD
             if not isinstance(node, dace.graph.nodes.PipelineEntry):
-=======
-            if not isinstance(node, PipelineEntry):
 
                 if is_innermost and not fully_degenerate:
                     self.generate_flatten_loop_pre(result, sdfg, state_id,
                                                    node)
 
->>>>>>> ff1808da
                 for i, r in enumerate(node.map.range):
                     var = node.map.params[i]
                     begin, end, skip = r
