--- conflicted
+++ resolved
@@ -734,12 +734,8 @@
                             ]):
                         # Language-specific
                         self.generate_no_dependence_pre(callsite_stream, sdfg,
-<<<<<<< HEAD
-                                                        state_id, dst_node,node.data)
-=======
                                                         state_id, dst_node,
                                                         node.data)
->>>>>>> 1c3cfffe
 
             # Loop intro
             for i, copy_dim in enumerate(copy_shape):
@@ -815,14 +811,9 @@
                             dace.StorageType.FPGA_Registers
                         ]):
                     # Language-specific
-<<<<<<< HEAD
-                    self.generate_no_dependence_post(callsite_stream,
-                                                     sdfg, state_id, dst_node, node.data)
-=======
                     self.generate_no_dependence_post(callsite_stream, sdfg,
                                                      state_id, dst_node,
                                                      node.data)
->>>>>>> 1c3cfffe
 
             # Loop outtro
             for _ in range(num_loops):
@@ -1022,19 +1013,6 @@
             in_out_data = candidates_in.intersection(candidates_out)
 
             # add pragmas
-<<<<<<< HEAD
-            if not node.map.unroll:
-                if len(in_out_data) > 0 and is_there_a_wcr == False:
-                    # add pragma to ignore all loop carried dependencies
-                    self.generate_no_dependence_pre(result, sdfg, state_id,
-                                                    node)
-                else:
-                    # add specific pragmas
-                    for candidate in in_out_data:
-                        self.generate_no_dependence_pre(result, sdfg, state_id,
-                                                        node, candidate)
-=======
->>>>>>> 1c3cfffe
 
             # Generate nested loops
             if not isinstance(node, dace.sdfg.nodes.PipelineEntry):
