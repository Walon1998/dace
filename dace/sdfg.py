import astunparse
import collections
import copy
import errno
import itertools
from inspect import getframeinfo, stack
import os
import pickle, json
from pydoc import locate
import random
import shutil
import sys
from typing import Any, Dict, List, Optional, Set, Tuple, Type, Union
import warnings
import numpy as np
import sympy as sp

import dace
import dace.serialize
from dace import (data as dt, memlet as mm, subsets as sbs, dtypes, properties,
                  symbolic)
from dace.config import Config
from dace.frontend.python import wrappers
from dace.frontend.python.astutils import ASTFindReplace
from dace.graph import edges as ed, nodes as nd, labeling
from dace.graph.labeling import propagate_memlet, propagate_labels_sdfg
from dace.data import validate_name
from dace.graph import dot
from dace.graph.graph import (OrderedDiGraph, OrderedMultiDiConnectorGraph,
                              SubgraphView, Edge, MultiConnectorEdge)
from dace.properties import (make_properties, Property, CodeProperty,
                             OrderedDictProperty)


def getcaller() -> Tuple[str, int]:
    """ Returns the file and line of the function that called the current
        function (the one that calls getcaller()).
        :return: 2-tuple of file and line.
    """
    caller = getframeinfo(stack()[2][0])
    return (caller.filename, caller.lineno)


def getdebuginfo(old_dinfo=None) -> dtypes.DebugInfo:
    """ Returns a DebugInfo object for the position that called this function.
        :param old_dinfo: Another DebugInfo object that will override the
                          return value of this function
        :return: DebugInfo containing line number and calling file.
    """
    if old_dinfo is not None:
        return old_dinfo

    caller = getframeinfo(stack()[2][0])
    return dtypes.DebugInfo(caller.lineno, 0, caller.lineno, 0,
                            caller.filename)


class Scope(object):
    """ A class defining a scope, its parent and children scopes, variables, and
        scope entry/exit nodes. """

    def __init__(self, entrynode, exitnode):
        self.parent = None
        self.children = []
        self.defined_vars = []
        self.entry = entrynode
        self.exit = exitnode


class InvalidSDFGError(Exception):
    """ A class of exceptions thrown when SDFG validation fails. """

    def __init__(self, message: str, sdfg, state_id):
        self.message = message
        self.sdfg = sdfg
        self.state_id = state_id

    def __str__(self):
        if self.state_id is not None:
            state = self.sdfg.nodes()[self.state_id]
            return "%s (at state %s)" % (self.message, str(state.label))
        else:
            return "%s" % self.message


class InvalidSDFGInterstateEdgeError(InvalidSDFGError):
    """ Exceptions of invalid inter-state edges in an SDFG. """

    def __init__(self, message: str, sdfg, edge_id):
        self.message = message
        self.sdfg = sdfg
        self.edge_id = edge_id

    def __str__(self):
        if self.edge_id is not None:
            e = self.sdfg.edges()[self.edge_id]
            edgestr = ' (at edge "%s" (%s -> %s)' % (
                e.data.label,
                str(e.src),
                str(e.dst),
            )
        else:
            edgestr = ""

        return "%s%s" % (self.message, edgestr)


class InvalidSDFGNodeError(InvalidSDFGError):
    """ Exceptions of invalid nodes in an SDFG state. """

    def __init__(self, message: str, sdfg, state_id, node_id):
        self.message = message
        self.sdfg = sdfg
        self.state_id = state_id
        self.node_id = node_id

    def __str__(self):
        state = self.sdfg.nodes()[self.state_id]

        if self.node_id is not None:
            node = state.nodes()[self.node_id]
            nodestr = ", node %s" % str(node)
        else:
            nodestr = ""

        return "%s (at state %s%s)" % (self.message, str(state.label), nodestr)


class NodeNotExpandedError(InvalidSDFGNodeError):
    """
    Exception that is raised whenever a library node was not expanded
    before code generation.
    """

    def __init__(self, sdfg: 'SDFG', state_id: int, node_id: int):
        super().__init__('Library node not expanded', sdfg, state_id, node_id)


class InvalidSDFGEdgeError(InvalidSDFGError):
    """ Exceptions of invalid edges in an SDFG state. """

    def __init__(self, message: str, sdfg, state_id, edge_id):
        self.message = message
        self.sdfg = sdfg
        self.state_id = state_id
        self.edge_id = edge_id

    def __str__(self):
        state = self.sdfg.nodes()[self.state_id]

        if self.edge_id is not None:
            e = state.edges()[self.edge_id]
            edgestr = ", edge %s (%s:%s -> %s:%s)" % (
                str(e.data),
                str(e.src),
                e.src_conn,
                str(e.dst),
                e.dst_conn,
            )
        else:
            edgestr = ""

        return "%s (at state %s%s)" % (self.message, str(state.label), edgestr)


def _arrays_to_json(arrays):
    if arrays is None:
        return None
    return {k: dace.serialize.to_json(v) for k, v in arrays.items()}


def _arrays_from_json(obj, context=None):
    if obj is None:
        return {}
    return {k: dace.serialize.from_json(v, context) for k, v in obj.items()}


@make_properties
class SDFG(OrderedDiGraph):
    """ The main intermediate representation of code in DaCe.

        A Stateful DataFlow multiGraph (SDFG) is a directed graph of directed
        acyclic multigraphs (i.e., where two nodes can be connected by more
        than one edge). The top-level directed graph represents a state
        machine, where edges can contain state transition conditions and
        assignments (see the `InterstateEdge` class documentation). The nested
        acyclic multigraphs represent dataflow, where nodes may represent data
        regions in memory, tasklets, or parametric graph scopes (see
        `dace.graph.nodes` for a full list of available node types); edges in
        the multigraph represent data movement using memlets, as described in
        the `Memlet` class documentation.
    """

    #arg_types = Property(dtype=dict, default={}, desc="Formal parameter list")
    arg_types = OrderedDictProperty(default={}, desc="Formal parameter list")
    constants_prop = Property(
        dtype=dict, default={}, desc="Compile-time constants")
    _arrays = Property(
        dtype=dict,
        desc="Data descriptors for this SDFG",
        to_json=_arrays_to_json,
        from_json=_arrays_from_json)

    global_code = CodeProperty(
        desc=
        "Code generated in a global scope on the frame-code generated file.",
        default="")
    init_code = CodeProperty(
        desc="Code generated in the `__dapp_init` function.", default="")
    exit_code = CodeProperty(
        desc="Code generated in the `__dapp_exit` function.", default="")

    def __init__(self,
                 name: str,
                 arg_types: Dict[str, dt.Data] = None,
                 constants: Dict[str, Tuple[dt.Data, Any]] = None,
                 propagate: bool = True,
                 parent=None):
        """ Constructs a new SDFG.
            :param name: Name for the SDFG (also used as the filename for
                         the compiled shared library).
            :param symbols: Additional dictionary of symbol names -> types that the SDFG
                            defines, apart from symbolic data sizes.
            :param propagate: If False, disables automatic propagation of
                              memlet subsets from scopes outwards. Saves
                              processing time but disallows certain
                              transformations.
            :param parent: The parent SDFG or SDFG state (for nested SDFGs).
        """
        super(SDFG, self).__init__()
        self._name = name
        if name is not None and not validate_name(name):
            raise InvalidSDFGError('Invalid SDFG name "%s"' % name, self, None)

        self.arg_types = arg_types or collections.OrderedDict()
        self.constants_prop = {}
        if constants is not None:
            for cstname, (cst_dtype, cstval) in constants.items():
                self.add_constant(cstname, cstval, cst_dtype)

        self._propagate = propagate
        self._parent = parent
        self._symbols = {}  # type: Dict[str, dtypes.typeclass]
        self._parent_sdfg = None
        self._sdfg_list = [self]
        self._start_state = None
        self._arrays = {}  # type: Dict[str, dt.Array]
        self.global_code = ''
        self.init_code = ''
        self.exit_code = ''

        # Counter to make it easy to create temp transients
        self._temp_transients = 0

        # Counter to resolve name conflicts
        self._orig_name = name
        self._num = 0

    def to_json(self):
        """ Serializes this object to JSON format.
            :return: A string representing the JSON-serialized SDFG.
        """
        tmp = super().to_json()

        # Inject the undefined symbols
        tmp['undefined_symbols'] = [
            (k, v.to_json())
            for k, v in sorted(self.undefined_symbols(True).items())
        ]
        tmp['scalar_parameters'] = [(k, v.to_json()) for k, v in sorted(
            self.scalar_parameters(True), key=lambda x: x[0])]

        tmp['attributes']['name'] = self.name

        return tmp

    @classmethod
    def from_json(cls, json_obj, context_info={'sdfg': None}):

        _type = json_obj['type']
        if _type != cls.__name__:
            raise TypeError("Class type mismatch")

        attrs = json_obj['attributes']
        nodes = json_obj['nodes']
        edges = json_obj['edges']

        ret = SDFG(
            name=attrs['name'],
            arg_types=dace.serialize.loads(
                dace.serialize.dumps(attrs['arg_types'])),
            constants=dace.serialize.loads(
                dace.serialize.dumps(attrs['constants_prop'])),
            parent=context_info['sdfg'])

        dace.serialize.set_properties_from_json(
            ret, json_obj, ignore_properties={'constants_prop', 'name'})

        for n in nodes:
            nci = copy.deepcopy(context_info)
            nci['sdfg'] = ret

            state = SDFGState.from_json(n, context=nci)
            ret.add_node(state)

        for e in edges:
            e = dace.serialize.loads(dace.serialize.dumps(e))
            ret.add_edge(ret.node(int(e.src)), ret.node(int(e.dst)), e.data)

        # Redefine symbols
        for k, v in json_obj['undefined_symbols']:
            v = dace.serialize.from_json(v)
            symbolic.symbol(k, v.dtype, override_dtype=True)

        for k, v in json_obj['scalar_parameters']:
            v = dace.serialize.from_json(v)
            ret.add_symbol(k, v.dtype, override_dtype=True)

        ret.validate()

        return ret

    @property
    def arrays(self):
        """ Returns a dictionary of data descriptors (`Data` objects) used
            in this SDFG, with an extra `None` entry for empty memlets.
        """
        return self._arrays

    @property
    def symbols(self):
        """ Returns a dictionary of symbols (constant variables) used in this
            SDFG. """
        return self._symbols

    def data(self, dataname: str):
        """ Looks up a data descriptor from its name, which can be an array, stream, or scalar symbol. """
        if dataname in self._arrays:
            return self._arrays[dataname]
        if dataname in self._symbols:
            return self._symbols[dataname]
        raise KeyError(
            'Data descriptor with name "%s" not found in SDFG' % dataname)

    def replace(self, name: str, new_name: str):
        """ Finds and replaces all occurrences of a symbol or array name in SDFG.
            :param name: Name to find.
            :param new_name: Name to replace.
            :raise FileExistsError: If name and new_name already exist as data descriptors or symbols.
        """

        def replace_dict(d, old, new):
            if old in d:
                if new in d:
                    raise FileExistsError('"%s" already exists in SDFG' % new)
                d[new] = d[old]
                del d[old]

        if name == new_name:
            return

        # Replace in arrays and symbols
        replace_dict(self._arrays, name, new_name)
        replace_dict(self._symbols, name, new_name)

        # Replace in inter-state edges
        for edge in self.edges():
            replace_dict(edge.data.assignments, name, new_name)
            for k, v in edge.data.assignments.items():
                edge.data.assignments[k] = v.replace(name, new_name)
            condition = CodeProperty.to_string(edge.data.condition)
            edge.data.condition = condition.replace(name, new_name)
            # for k, v in edge.data.condition.items():
            #     edge.data.condition[k] = v.replace(name, new_name)

        # Replace in states
        for state in self.nodes():
            state.replace(name, new_name)

    def add_symbol(self, name, stype, override_dtype=False):
        """ Adds a symbol to the SDFG.
            :param name: Symbol name.
            :param stype: Symbol type.
            :param override_dtype: If True, overrides existing symbol type in
                                   symbol registry.
        """
        if name in self._symbols:
            raise FileExistsError('Symbol "%s" already exists in SDFG' % name)
        if not isinstance(stype, dtypes.typeclass):
            stype = dtypes.DTYPE_TO_TYPECLASS[stype]

        symbolic.symbol(name, stype, override_dtype=override_dtype)
        self._symbols[name] = stype

    @property
    def start_state(self):
        """ Returns the starting state of this SDFG. """
        source_nodes = self.source_nodes()
        if len(source_nodes) == 1:
            return source_nodes[0]
        if self._start_state is None:
            raise ValueError('Ambiguous or undefined starting state for SDFG')

        return self.node(self._start_state)

    def set_start_state(self, state_id):
        """ Manually sets the starting state of this SDFG.
            :param state_id: The node ID (use `node_id(state)`) of the
                             state to set.
        """
        if state_id < 0 or state_id >= len(self.nodes()):
            raise ValueError("Invalid state ID")
        self._start_state = state_id

    def set_global_code(self, cpp_code: str):
        """ Sets C++ code that will be generated in a global scope on the frame-code generated file. """
        self.global_code = {
            'code_or_block': cpp_code,
            'language': dace.dtypes.Language.CPP
        }

    def set_init_code(self, cpp_code: str):
        """ Sets C++ code, generated in the `__dapp_init` function. """
        self.init_code = {
            'code_or_block': cpp_code,
            'language': dace.dtypes.Language.CPP
        }

    def set_exit_code(self, cpp_code: str):
        """ Sets C++ code, generated in the `__dapp_exit` function. """
        self.exit_code = {
            'code_or_block': cpp_code,
            'language': dace.dtypes.Language.CPP
        }

    ##########################################
    # Instrumentation-related methods

    def is_instrumented(self) -> bool:
        """ Returns True if the SDFG has performance instrumentation enabled on
            it or any of its elements. """
        try:
            next(n for n, _ in self.all_nodes_recursive()
                 if hasattr(n, 'instrument') and
                 n.instrument != dtypes.InstrumentationType.No_Instrumentation)
            return True
        except StopIteration:
            return False

    def get_instrumentation_reports(self) -> \
            List['dace.codegen.instrumentation.InstrumentationReport']:
        """
        Returns a list of instrumentation reports from previous runs of
        this SDFG.
        :return: A List of timestamped InstrumentationReport objects.
        """
        # Avoid import loops
        from dace.codegen.instrumentation import InstrumentationReport

        path = os.path.join('.dacecache', self.name, 'perf')
        return [
            InstrumentationReport(os.path.join(path, fname))
            for fname in os.listdir(path) if fname.startswith('report-')
        ]

    def get_latest_report(self) -> \
            Optional['dace.codegen.instrumentation.InstrumentationReport']:
        """
        Returns an instrumentation report from the latest run of this SDFG, or
        None if the file does not exist.
        :return: A timestamped InstrumentationReport object, or None if does
                 not exist.
        """
        path = os.path.join('.dacecache', self.name, 'perf')
        files = [f for f in os.listdir(path) if f.startswith('report-')]
        if len(files) == 0:
            return None

        # Avoid import loops
        from dace.codegen.instrumentation import InstrumentationReport

        return InstrumentationReport(
            os.path.join(path,
                         sorted(files, reverse=True)[0]))

    ##########################################

    def remove_data(self, name, validate=True):
        """ Removes a data descriptor from the SDFG.
            :param name: The name of the data descriptor to remove.
            :param validate: If True, verifies that there are no access
                             nodes that are using this data descriptor
                             prior to removing it.
        """
        # Verify first that there are no access nodes that use this data
        if validate:
            for state in self.nodes():
                for node in state.nodes():
                    if isinstance(node, nd.AccessNode) and nd.data == name:
                        raise ValueError(
                            "Data descriptor %s is already used"
                            "in node %s, state %s" % (name, node, state))

        del self._arrays[name]

    def update_sdfg_list(self, sdfg_list):
        # TODO: Refactor
        sub_sdfg_list = self._sdfg_list
        for sdfg in sdfg_list:
            if sdfg not in sub_sdfg_list:
                sub_sdfg_list.append(sdfg)
        if self._parent_sdfg is not None:
            self._parent_sdfg.update_sdfg_list(sub_sdfg_list)
            self._sdfg_list = self._parent_sdfg.sdfg_list
            for sdfg in sub_sdfg_list:
                sdfg._sdfg_list = self._sdfg_list
        else:
            self._sdfg_list = sub_sdfg_list

    @property
    def sdfg_list(self):
        return self._sdfg_list

    def set_sourcecode(self, code, lang=None):
        """ Set the source code of this SDFG (for IDE purposes).
            :param code: A string of source code.
            :param lang: A string representing the language of the source code,
                         for syntax highlighting and completion.
        """
        self.sourcecode = {'code_or_block': code, 'language': lang}

    @property
    def name(self):
        """ The name of this SDFG. """
        if self._name != self._orig_name:
            return self._name
        newname = self._orig_name
        numbers = []
        for sdfg in self._sdfg_list:
            if sdfg is not self and sdfg._orig_name == self._orig_name:
                numbers.append(sdfg._num)
        while self._num in numbers:
            self._num += 1
        if self._num > 0:
            newname = '{}_{}'.format(self._orig_name, self._num)
            self._name = newname
        return newname

    @property
    def label(self):
        """ The name of this SDFG. """
        #return self._name
        return self.name

    @property
    def constants(self):
        """ A dictionary of compile-time constants defined in this SDFG. """
        result = {}
        # Merge with parent's constants
        if self._parent_sdfg is not None:
            result.update(self._parent_sdfg.constants)

        def cast(dtype: dt.Data, value: Any):
            """ Cast a value to the given data type. """
            if isinstance(dtype, dt.Array):
                return value
            elif isinstance(dtype, dt.Scalar):
                return dtype.dtype(value)
            raise TypeError('Unsupported data type %s' % dtype)

        result.update({k: cast(*v) for k, v in self.constants_prop.items()})
        return result

    def add_constant(self, name: str, value: Any, dtype: dt.Data = None):
        """ Adds/updates a new compile-time constant to this SDFG. A constant
            may either be a scalar or a numpy ndarray thereof.
            :param name: The name of the constant.
            :param value: The constant value.
            :param dtype: Optional data type of the symbol, or None to deduce
                          automatically.
        """

        def get_type(obj):
            if isinstance(obj, np.ndarray):
                return dt.Array(
                    dtypes.DTYPE_TO_TYPECLASS[obj.dtype.type], shape=obj.shape)
            elif isinstance(obj, dtypes.typeclass):
                return dt.Scalar(type(obj))
            elif type(obj) in dtypes.DTYPE_TO_TYPECLASS:
                return dt.Scalar(dtypes.DTYPE_TO_TYPECLASS[type(obj)])
            raise TypeError('Unrecognized constant type: %s' % type(obj))

        self.constants_prop[name] = (dtype or get_type(value), value)

    @property
    def propagate(self):
        return self._propagate

    @propagate.setter
    def propagate(self, propagate: bool):
        self._propagate = propagate

    @property
    def parent(self):
        """ Returns the parent SDFG state of this SDFG, if exists. """
        return self._parent

    @property
    def parent_sdfg(self):
        """ Returns the parent SDFG of this SDFG, if exists. """
        return self._parent_sdfg

    @parent.setter
    def parent(self, value):
        self._parent = value

    @parent_sdfg.setter
    def parent_sdfg(self, value):
        self._parent_sdfg = value

    def nodes(self) -> List['SDFGState']:
        return super().nodes()

    def add_node(self, node, is_start_state=False):
        """ Adds a new node to the SDFG. Must be an SDFGState or a subclass
            thereof.
            :param node: The node to add.
            :param is_start_state: If True, sets this node as the starting
                                   state.
        """
        if not isinstance(node, SDFGState):
            raise TypeError("Expected SDFGState, got " + str(type(node)))

        # If no start state has been defined, define to be the first state
        if is_start_state == True:
            self._start_state = len(self.nodes())

        return super(SDFG, self).add_node(node)

    def add_edge(self, u, v, edge):
        """ Adds a new edge to the SDFG. Must be an InterstateEdge or a
            subclass thereof.
            :param u: Source node.
            :param v: Destination node.
            :param edge: The edge to add.
        """
        if not isinstance(u, SDFGState):
            raise TypeError("Expected SDFGState, got: {}".format(
                type(u).__name__))
        if not isinstance(v, SDFGState):
            raise TypeError("Expected SDFGState, got: {}".format(
                type(v).__name__))
        if not isinstance(edge, ed.InterstateEdge):
            raise TypeError("Expected InterstateEdge, got: {}".format(
                type(edge).__name__))
        return super(SDFG, self).add_edge(u, v, edge)

    def states(self):
        """ Alias that returns the nodes (states) in this SDFG. """
        return self.nodes()

    def all_nodes_recursive(self):
        """ Iterate over all nodes in this SDFG, including states, nodes in
            states, and recursive states and nodes within nested SDFGs,
            returning tuples on the form (node, parent), where the parent is
            either the SDFG (for states) or a DFG (nodes). """
        for node in self.nodes():
            yield node, self
            yield from node.all_nodes_recursive()

    def all_edges_recursive(self):
        """ Iterate over all edges in this SDFG, including state edges,
            inter-state edges, and recursively edges within nested SDFGs,
            returning tuples on the form (edge, parent), where the parent is
            either the SDFG (for states) or a DFG (nodes). """
        for e in self.edges():
            yield e, self
        for node in self.nodes():
            yield from node.all_edges_recursive()

    def arrays_recursive(self):
        """ Iterate over all arrays in this SDFG, including arrays within
            nested SDFGs. Yields 3-tuples of (sdfg, array name, array)."""
        for aname, arr in self.arrays.items():
            yield self, aname, arr
        for state in self.nodes():
            for node in state.nodes():
                if isinstance(node, nd.NestedSDFG):
                    yield from node.sdfg.arrays_recursive()

    def interstate_symbols(self):
        """ Returns variables are assigned/used in the top-level and can be
            shared between states.
        """

        assigned = collections.OrderedDict()
        used = collections.OrderedDict()

        # Find symbols in inter-state edges
        for _, _, edge_data in self.edges():
            for var, expr in edge_data.assignments.items():
                assigned[var] = dt.Scalar(symbolic.symtype(expr))
                if isinstance(expr, str):
                    expr = symbolic.pystr_to_symbolic(expr, simplify=False)
                if isinstance(expr, sp.Expr):
                    for sname, s in dace.symbolic.symlist(expr).items():
                        used[sname] = dt.Scalar(s.dtype)
                elif expr is None or isinstance(expr, int):
                    pass  # Nothing to extract, or a constant
                else:
                    raise TypeError("Unexpected type: {}".format(type(expr)))
            for s in edge_data.condition_symbols():
                used[s] = dt.Scalar(symbolic.symbol(s).dtype)
        for state in self.nodes():
            a, u = state.interstate_symbols()
            assigned.update(a)
            used.update(u)

        assigned = collections.OrderedDict([(k, v)
                                            for k, v in assigned.items()
                                            if not k.startswith('__dace')])
        used = collections.OrderedDict(
            [(k, v) for k, v in used.items() if not k.startswith('__dace')])

        return assigned, used

    def scalar_parameters(self, include_constants):
        """ Returns all scalar data arguments to the SDFG (this excludes
            symbols used to define array sizes)."""
        return [
            (name, dt.Scalar(stype)) for name, stype in self._symbols.items()
            # Exclude constant variables if requested
            if (include_constants or (name not in self.constants))
        ]

    def symbols_defined_at(self, node, state=None):
        """ Returns all symbols available to a given node, including only
            scope-defined variables that encompass the node, assuming that all
            required inputs to the SDFG have been resolved. """
        if node is None:
            return collections.OrderedDict()

        # From e.g., Data or SDFG to the corresponding node
        resolved = self.resolve_node(node)
        if len(resolved) > 1:
            raise ValueError("Node {} is present multiple times in SDFG: "
                             "result is ambiguous".format(node))
        node = resolved[0]

        if state is None:
            state = self.states_for_node(node)
            if len(state) > 1:
                raise ValueError('Node "{}" is present in multiple states, '
                                 "result is ambiguous: {}".format(
                                     node, ", ".join(state)))
            state = state[0]
        else:
            if node not in state.nodes():
                raise ValueError(
                    'Node "{}" does not exist in state "{}"'.format(
                        node, state))

        # All scalar inputs, data symbols and interstate symbols are assumed to
        # have been resolved at this point
        symbols = collections.OrderedDict(
            (name, data) for name, data in self.scalar_parameters(True))
        symbols.update(self.data_symbols(True))
        assigned, used = self.interstate_symbols()
        symbols.update(assigned)
        #symbols.update(used)

        # Explore scope of node to find iteration variables
        scope_dict = state.scope_dict()
        if isinstance(node, dace.graph.nodes.EntryNode):
            scope = node
        else:
            scope = scope_dict[node]
        while scope is not None:
            if isinstance(scope, dace.graph.nodes.MapEntry):
                for param in scope.params:
                    symbols[param] = dt.Scalar(symbolic.symbol(param).dtype)
                for sym in scope.range.free_symbols:
                    symbols[sym] = dt.Scalar(symbolic.symbol(sym).dtype)
            elif isinstance(scope, dace.graph.nodes.ConsumeEntry):
                symbols[scope.consume.pe_index] = dt.Scalar(
                    symbolic.symbol(scope.consume.pe_index).dtype)
                for sym in scope.consume.num_pes.free_symbols:
                    symbols[sym] = dt.Scalar(symbolic.symbol(sym).dtype)
            else:
                raise TypeError("Unsupported entry node type: {}".format(
                    type(scope).__name__))
            scope = scope_dict[scope]

        # Call recursively on parents
        if self.parent is not None:
            # Find parent Nested SDFG node
            parent_node = next(
                n for n in self.parent.nodes()
                if isinstance(n, nd.NestedSDFG) and n.sdfg.name == self.name)
            symbols.update(
                self._parent_sdfg.symbols_defined_at(parent_node, self.parent))

        symbols.update(self.constants)

        return symbols

    def data_symbols(self, include_constants):
        """ Returns all symbols used in data nodes within the SDFG. """
        symbols = collections.OrderedDict()
        for state in self.nodes():
            symbols.update(state.data_symbols())
        if include_constants:
            return symbols
        else:
            return collections.OrderedDict((key, val)
                                           for key, val in symbols.items()
                                           if key not in self.constants)

    def scope_symbols(self):
        """ Returns all symbols used in scopes (maps) within the SDFG. """
        iteration_variables = collections.OrderedDict()
        subset_symbols = collections.OrderedDict()
        for state in self.nodes():
            iv, ss = state.scope_symbols()
            iteration_variables.update(iv)
            subset_symbols.update(ss)
        return iteration_variables, subset_symbols

    def all_symbols(self, include_constants):
        """ Returns all symbols used in this SDFG, including scalar parameters
            to the SDFG, loop iteration variables, array sizes and variables
            used in interstate edges. """
        symbols = collections.OrderedDict(
            (name, data)
            for name, data in self.scalar_parameters(include_constants))
        symbols.update(self.data_symbols(True))
        assigned, used = self.interstate_symbols()
        symbols.update(used)
        iteration_variables, subset_symbols = self.scope_symbols()
        symbols.update(subset_symbols)
        symbols.update(iteration_variables)
        if include_constants:
            return symbols
        else:
            return collections.OrderedDict((key, val)
                                           for key, val in symbols.items()
                                           if key not in self.constants)

    def undefined_symbols(self, include_scalar_data):
        """ Returns all symbols used in this SDFG that are undefined, and thus
            must be given as input parameters. """
        return undefined_symbols(self, self, include_scalar_data)

    def resolve_node(self, node):
        """ Resolves data objects and SDFG objects into their corresponding
            nodes in the SDFG. """
        if isinstance(node, dace.graph.nodes.Node):
            return [node]
        all_nodes = itertools.chain([(self, None)], self.all_nodes_recursive())
        if isinstance(node, dace.data.Data):
            resolved = [
                n for n, _ in all_nodes
                if isinstance(n, dace.graph.nodes.AccessNode)
                and n.desc(self) == node
            ]
        elif isinstance(node, SDFG):
            resolved = [
                n for n, _ in all_nodes if
                isinstance(n, dace.graph.nodes.NestedSDFG) and n.sdfg == node
            ]
        else:
            raise TypeError("Unrecognized type {} passed.".format(
                type(node).__name__))
        if len(resolved) == 0:
            raise RuntimeError("Node {} of type {} not found "
                               "in SDFG {}.".format(node.data,
                                                    type(node).__name__,
                                                    self.name))
        return resolved

    def states_for_node(self, node):
        """ Finds which states a node is located in. """
        if isinstance(node, dace.data.Data):
            states = [
                s for s in self.nodes()
                if node in [n.data for n in s.data_nodes()]
            ]
        elif isinstance(node, SDFG):
            states = [
                s for s in self.nodes() if node in [
                    n.sdfg for n in s.nodes()
                    if isinstance(n, dace.graph.nodes.NestedSDFG)
                ]
            ]
        else:
            states = [s for s in self.nodes() if node in s.nodes()]
        if len(states) == 0:
            raise ValueError('Node "{}" not found'.format(node))
        return states

    def arglist(self):
        """ Returns a list of argument names required to call this SDFG.
            The return type is a dictionary of names to dtypes. """
        data_args = []
        for state in self.nodes():
            data_args += [
                (n.data, n.desc(self)) for n in state.nodes()
                if isinstance(n, nd.AccessNode) and not n.desc(self).transient
            ]
        data_args = sorted(dtypes.deduplicate(data_args))

        sym_args = sorted(self.undefined_symbols(True).items())

        # Arguments are sorted as follows:
        # 1. Program arguments, as given in the dace program definition
        # 2. Other free symbols, sorted by name
        # 3. Data arguments inferred from the SDFG, if not given in the program
        #    definition (or if not created from a dace.program)
        arg_list = collections.OrderedDict()
        for key, val in itertools.chain(data_args, sym_args):
            if key not in self.constants_prop and key not in arg_list:
                arg_list[key] = val

        return arg_list

    def signature_arglist(self, with_types=True, for_call=False):
        """ Returns a list of arguments necessary to call this SDFG,
            formatted as a list of C definitions.
            :param with_types: If True, includes argument types in the result.
            :param for_call: If True, returns arguments that can be used when
                             calling the SDFG. This means that immaterial data
                             will generate "nullptr" arguments instead of the
                             argument names.
            :return: A list of strings. For example: `['float *A', 'int b']`.
        """
        arg_list = self.arglist()

        signature_args = []
        for name, arg_type in arg_list.items():
            if isinstance(arg_type, dace.data.Data):
                signature_args.append(
                    arg_type.signature(
                        name=name, with_types=with_types, for_call=for_call))
            else:
                raise TypeError("Unsupported argument type")

        return signature_args

    def signature(self, with_types=True, for_call=False):
        """ Returns a C/C++ signature of this SDFG, used when generating code.
            :param with_types: If True, includes argument types (can be used
                               for a function prototype). If False, only
                               include argument names (can be used for function
                               calls).
            :param for_call: If True, returns arguments that can be used when
                             calling the SDFG. This means that immaterial data
                             will generate "nullptr" arguments instead of the
                             argument names.
        """
        return ", ".join(self.signature_arglist(with_types, for_call))

    def draw_to_file(self,
                     filename="sdfg.dot",
                     fill_connectors=True,
                     recursive=True):
        """ Draws the SDFG to a GraphViz (.dot) file.
            :param filename: The file to draw the SDFG to (will be written to
                             '_dotgraphs/<filename>').
            :param fill_connectors: Whether to fill missing scope (e.g., "IN_")
                                    connectors prior to drawing the graph.
            :param recursive: If True, also draws nested SDFGs.
        """
        if fill_connectors:
            self.fill_scope_connectors()

        try:
            os.makedirs("_dotgraphs")
        # Python 2.x does not have FileExistsError
        except OSError as e:
            if e.errno == errno.EEXIST:
                pass
            else:
                raise

        with open(os.path.join("_dotgraphs", filename), "w") as outFile:
            outFile.write(self.draw())

        if recursive:
            for state in self.nodes():
                for node in state.nodes():
                    if isinstance(node, dace.graph.nodes.NestedSDFG):
                        node.sdfg.draw_to_file(
                            filename=node.sdfg.name + "_" + filename,
                            recursive=True)

    def draw(self):
        """ Creates a GraphViz representation of the full SDFG, including all
            states and transitions.
            :return: A string representing the SDFG in .dot format.
        """

        nodes = []

        # Redirect all edges between states to point at the boundaries
        edges = []
        for ind, edge in enumerate(self.edges()):
            srcState, dstState, data = edge
            srcDotName = "state_" + str(self.node_id(srcState))
            dstDotName = "state_" + str(self.node_id(dstState))
            srcCluster = "cluster_" + srcDotName
            dstCluster = "cluster_" + dstDotName

            if len(srcState.nodes()) > 0:
                srcNode = srcState.sink_nodes()[0]
                srcName = "s%d_%d" % (self.node_id(srcState),
                                      srcState.node_id(srcNode))
            else:
                srcName = "dummy_" + str(self.node_id(srcState))
            if len(dstState.nodes()) > 0:
                dstNode = dstState.source_nodes()[0]
                dstName = "s%d_%d" % (self.node_id(dstState),
                                      dstState.node_id(dstNode))
            else:
                dstName = "dummy_" + str(self.node_id(dstState))

            if srcState != dstState:
                edges.append(
                    dot.draw_interstate_edge_by_name(
                        srcName,
                        dstName,
                        edge,
                        self,
                        srcState,
                        ltail=srcCluster,
                        lhead=dstCluster,
                    ))
            else:
                redName = srcDotName + "_to_" + dstDotName
                nodes.append(dot.draw_invisible_node(redName))

                edges.append(
                    dot.draw_edge_explicit(
                        srcName,
                        redName,
                        Edge(srcState, srcState, ed.RedirectEdge()),
                        self,
                        srcState,
                        ltail=srcCluster,
                    ))
                edges.append(
                    dot.draw_edge_explicit(
                        redName,
                        dstName,
                        edge,
                        self,
                        srcState,
                        lhead=dstCluster))

        # Mark first and last states
        first = self.start_state

        # A state is considered a last state if it has no outgoing edges that
        # lead to another state
        last = self.sink_nodes()

        clusters = []
        for state in self.nodes():
            if state == first and state not in last:
                clusterLabel = state.label + " (BEGIN)"
                clusterColor = "#f7dede"
            elif state in last and state != first:
                clusterLabel = state.label + " (END)"
                clusterColor = "#f7dede"
            else:
                clusterLabel = state.label
                clusterColor = "#deebf7"
            cluster = """
subgraph cluster_state_{state} {{
      label = "{label}";
      labeljust = r;
      bgcolor = "{color}"; color = "{color}";""".format(
                state=self.node_id(state),
                label=clusterLabel,
                color=clusterColor)
            subNodes, subEdges = dot.draw_graph(self, state, standalone=False)
            cluster += "\n        ".join(subNodes + subEdges)
            if len(subNodes) == 0:
                cluster += "\n"
                cluster += dot.draw_invisible_node("dummy_" +
                                                   str(self.node_id(state)))
            cluster += "\n}"
            clusters.append(cluster)

        return (
            "digraph SDFG {\n    outputorder=nodesfirst;\n" +
            "    compound=true;\n" + "    newrank=true;\n" +
            "\n    ".join(nodes + edges) + "\n" + "\n".join(clusters) + "\n}")

    # TODO(later): Also implement the "_repr_svg_" method for static output
    def _repr_html_(self):
        """ HTML representation of the SDFG, used mainly for Jupyter
            notebooks. """
        from dace.jupyter import isnotebook, preamble

        result = ''
        if not isnotebook():
            result = preamble()

        # Create renderer canvas and load SDFG
        result += """
<div id="contents_{uid}" style="position: relative; resize: vertical; overflow: auto"></div>
<script>
    var sdfg_{uid} = {sdfg};
    var renderer_{uid} = new SDFGRenderer(parse_sdfg(sdfg_{uid}),
        document.getElementById('contents_{uid}'));
</script>""".format(
            # Dumping to a string so that Jupyter Javascript can parse it
            # recursively
            sdfg=dace.serialize.dumps(dace.serialize.dumps(self.to_json())),
            uid=random.randint(0, sys.maxsize - 1))

        return result

    def transients(self):
        """ Returns a dictionary mapping transient data descriptors to their
            parent scope entry node, or None if top-level (i.e., exists in
            multiple scopes). """

        result = {}
        tstate = {}

        for (i, state) in enumerate(self.nodes()):
            scope_dict = state.scope_dict()
            for node in state.nodes():
                if isinstance(node,
                              nd.AccessNode) and node.desc(self).transient:
                    arrname = node.data
                    # If transient is accessed in more than one state, it is a
                    # top-level transient
                    if arrname in tstate and tstate[arrname] != i:
                        tstate[arrname] = None
                        result[arrname] = None
                    else:
                        tstate[arrname] = i
                        result[arrname] = scope_dict[node]

        return result

    def shared_transients(self):
        """ Returns a list of transient data that appears in more than one
            state. """
        seen = {}
        shared = []

        # If a transient is present in an inter-state edge, it is shared
        for interstate_edge in self.edges():
            for sym in interstate_edge.data.condition_symbols():
                if sym in self.arrays and self.arrays[sym].transient:
                    seen[sym] = interstate_edge
                    shared.append(sym)

        # If transient is accessed in more than one state, it is shared
        for state in self.nodes():
            for node in state.nodes():
                if isinstance(node,
                              nd.AccessNode) and node.desc(self).transient:
                    if node.desc(self).toplevel or (node.data in seen and
                                                    seen[node.data] != state):
                        shared.append(node.data)
                    seen[node.data] = state

        return dtypes.deduplicate(shared)

    def input_arrays(self):
        """ Returns a list of input arrays that need to be fed into the SDFG.
        """
        result = []
        for state in self.nodes():
            for node in state.source_nodes():
                if isinstance(node, nd.AccessNode):
                    if node not in result:
                        result.append(node)
        return result

    def output_arrays(self):
        """ Returns a list of output arrays that need to be returned from the
            SDFG. """
        result = []
        for state in self.nodes():
            for node in state.sink_nodes():
                if isinstance(node, nd.AccessNode):
                    if node not in result:
                        result.append(node)
        return result

    def save(self, filename: str, use_pickle=False, with_metadata=False):
        """ Save this SDFG to a file.
            :param filename: File name to save to.
            :param use_pickle: Use Python pickle as the SDFG format (default:
                               JSON).
            :param with_metadata: Save property metadata (e.g. name,
                                  description). False or True override current
                                  option, whereas None keeps default
        """
        try:
            os.makedirs(os.path.dirname(filename), exist_ok=True)
        except (FileNotFoundError, FileExistsError):
            pass

        if use_pickle:
            with open(filename, "wb") as fp:
                symbolic.SympyAwarePickler(fp).dump(self)
        else:
            if with_metadata is not None:
                old_meta = dace.serialize.JSON_STORE_METADATA
                dace.serialize.JSON_STORE_METADATA = with_metadata
            with open(filename, "w") as fp:
                fp.write(dace.serialize.dumps(self.to_json()))
            if with_metadata is not None:
                dace.serialize.JSON_STORE_METADATA = old_meta

    @staticmethod
    def from_file(filename: str):
        """ Constructs an SDFG from a file.
            :param filename: File name to load SDFG from.
            :return: An SDFG.
        """
        with open(filename, "rb") as fp:
            firstbyte = fp.read(1)
            fp.seek(0)
            if firstbyte == b'{':  # JSON file
                sdfg_json = json.load(fp)
                sdfg = SDFG.from_json(sdfg_json)
            else:  # Pickle
                sdfg = symbolic.SympyAwareUnpickler(fp).load()

            if not isinstance(sdfg, SDFG):
                raise TypeError("Loaded file is not an SDFG (loaded "
                                "type: %s)" % type(sdfg).__name__)
            return sdfg

    # Dynamic SDFG creation API
    ##############################
    def add_state(self, label=None, is_start_state=False):
        """ Adds a new SDFG state to this graph and returns it.
            :param label: State label.
            :param is_start_state: If True, resets SDFG starting state to this
                                   state.
            :return: A new SDFGState object.
        """
        if label is None or any([s.label == label for s in self.nodes()]):
            i = len(self)
            base = "state" if label is None else label
            while True:
                # Append a number. If the state already exists, increment the
                # number until it doesn't
                label = "{}_{}".format(base, i)
                if any([s.label == label for s in self.nodes()]):
                    i += 1
                else:
                    break
        state = SDFGState(label, self)

        self.add_node(state, is_start_state=is_start_state)
        return state

    def _find_new_name(self, name: str):
        """ Tries to find a new name by adding an underscore and a number. """
        index = 0
        while (name + ('_%d' % index)) in self._arrays:
            index += 1

        return name + ('_%d' % index)

    def add_array(self,
                  name: str,
                  shape,
                  dtype,
                  storage=dtypes.StorageType.Default,
                  materialize_func=None,
                  transient=False,
                  strides=None,
                  offset=None,
                  toplevel=False,
                  debuginfo=None,
                  allow_conflicts=False,
                  total_size=None,
                  find_new_name=False):
        """ Adds an array to the SDFG data descriptor store. """

        if not isinstance(name, str):
            raise TypeError(
                "Array name must be a string. Got %s" % type(name).__name__)

        # If exists, fail
        if name in self._arrays:
            if not find_new_name:
                raise NameError(
                    'Array or Stream with name "%s" already exists '
                    "in SDFG" % name)
            else:
                name = self._find_new_name(name)

        # convert strings to int if possible
        newshape = []
        for s in shape:
            try:
                newshape.append(int(s))
            except:
                newshape.append(dace.symbolic.pystr_to_symbolic(s))
        shape = newshape

        if isinstance(dtype, type) and dtype in dtypes._CONSTANT_TYPES[:-1]:
            dtype = dtypes.typeclass(dtype)

        desc = dt.Array(
            dtype,
            shape,
            storage=storage,
            materialize_func=materialize_func,
            allow_conflicts=allow_conflicts,
            transient=transient,
            strides=strides,
            offset=offset,
            toplevel=toplevel,
            debuginfo=debuginfo,
            total_size=total_size)

        self._arrays[name] = desc
        return name, desc

    def add_stream(self,
                   name: str,
                   dtype,
                   veclen=1,
                   buffer_size=1,
                   shape=(1, ),
                   storage=dtypes.StorageType.Default,
                   transient=False,
                   offset=None,
                   toplevel=False,
                   debuginfo=None,
                   find_new_name=False):
        """ Adds a stream to the SDFG data descriptor store. """
        if not isinstance(name, str):
            raise TypeError(
                "Stream name must be a string. Got %s" % type(name).__name__)

        # If exists, fail
        if name in self._arrays:
            if not find_new_name:
                raise NameError(
                    'Array or Stream with name "%s" already exists '
                    "in SDFG" % name)
            else:
                name = self._find_new_name(name)

        if isinstance(dtype, type) and dtype in dtypes._CONSTANT_TYPES[:-1]:
            dtype = dtypes.typeclass(dtype)

        desc = dt.Stream(
            dtype,
            veclen,
            buffer_size,
            shape=shape,
            storage=storage,
            transient=transient,
            offset=offset,
            toplevel=toplevel,
            debuginfo=debuginfo,
        )

        self._arrays[name] = desc
        return name, desc

    def add_scalar(self,
                   name: str,
                   dtype,
                   storage=dtypes.StorageType.Default,
                   transient=False,
                   toplevel=False,
                   debuginfo=None,
                   find_new_name=False):
        """ Adds a scalar to the SDFG data descriptor store. """
        if not isinstance(name, str):
            raise TypeError(
                "Scalar name must be a string. Got %s" % type(name).__name__)
        # If exists, fail
        if name in self._arrays:
            if not find_new_name:
                raise NameError(
                    'Array or Stream with name "%s" already exists '
                    "in SDFG" % name)
            else:
                name = self._find_new_name(name)

        if isinstance(dtype, type) and dtype in dtypes._CONSTANT_TYPES[:-1]:
            dtype = dtypes.typeclass(dtype)

        desc = dt.Scalar(
            dtype,
            storage=storage,
            transient=transient,
            toplevel=toplevel,
            debuginfo=debuginfo,
        )

        self._arrays[name] = desc
        return name, desc

    def add_transient(self,
                      name,
                      shape,
                      dtype,
                      storage=dtypes.StorageType.Default,
                      materialize_func=None,
                      strides=None,
                      offset=None,
                      toplevel=False,
                      debuginfo=None,
                      allow_conflicts=False,
                      total_size=None,
                      find_new_name=False):
        """ Convenience function to add a transient array to the data
            descriptor store. """
        return self.add_array(
            name,
            shape,
            dtype,
            storage,
            materialize_func,
            True,
            strides,
            offset,
            toplevel=toplevel,
            debuginfo=debuginfo,
            allow_conflicts=allow_conflicts,
            total_size=total_size,
            find_new_name=find_new_name)

    def temp_data_name(self):
        """ Returns a temporary data descriptor name that can be used in this SDFG. """

        name = '__tmp%d' % self._temp_transients
        while name in self._arrays:
            self._temp_transients += 1
            name = '__tmp%d' % self._temp_transients
        self._temp_transients += 1

        return name

    def add_temp_transient(self,
                           shape,
                           dtype,
                           storage=dtypes.StorageType.Default,
                           materialize_func=None,
                           strides=None,
                           offset=None,
                           toplevel=False,
                           debuginfo=None,
                           allow_conflicts=False,
                           total_size=None):
        """ Convenience function to add a transient array with a temporary name to the data
            descriptor store. """
        return self.add_array(
            self.temp_data_name(),
            shape,
            dtype,
            storage,
            materialize_func,
            True,
            strides,
            offset,
            toplevel=toplevel,
            debuginfo=debuginfo,
            allow_conflicts=allow_conflicts,
            total_size=total_size)

    def add_datadesc(self, name: str, datadesc: dt.Data, find_new_name=False):
        """ Adds an existing data descriptor to the SDFG array store.
            :param name: Name to use.
            :param datadesc: Data descriptor to add.
            :param find_new_name: If True and data descriptor with this name
                                  exists, finds a new name to add.
            :return: Name of the new data descriptor
        """
        if not isinstance(name, str):
            raise TypeError("Data descriptor name must be a string. Got %s" %
                            type(name).__name__)
        # If exists, fail
        if name in self._arrays:
            if find_new_name:
                name = self._find_new_name(name)
            else:
                raise NameError(
                    'Array or Stream with name "%s" already exists '
                    "in SDFG" % name)
        self._arrays[name] = datadesc
        return name

    def add_loop(
            self,
            before_state,
            loop_state,
            after_state,
            loop_var: str,
            initialize_expr: str,
            condition_expr: str,
            increment_expr: str,
            loop_end_state=None,
    ):
        """ Helper function that adds a looping state machine around a
            given state (or sequence of states).
            :param before_state: The state after which the loop should
                                 begin, or None if the loop is the first
                                 state (creates an empty state).
            :param loop_state: The state that begins the loop. See also
                               `loop_end_state` if the loop is multi-state.
            :param after_state: The state that should be invoked after
                                the loop ends, or None if the program
                                should terminate (creates an empty state).
            :param loop_var: A name of an inter-state variable to use
                             for the loop. If None, `initialize_expr`
                             and `increment_expr` must be None.
            :param initialize_expr: A string expression that is assigned
                                    to `loop_var` before the loop begins.
                                    If None, does not define an expression.
            :param condition_expr: A string condition that occurs every
                                   loop iteration. If None, loops forever
                                   (undefined behavior).
            :param increment_expr: A string expression that is assigned to
                                   `loop_var` after every loop iteration.
                                    If None, does not define an expression.
            :param loop_end_state: If the loop wraps multiple states, the
                                   state where the loop iteration ends.
                                   If None, sets the end state to
                                   `loop_state` as well.
            :return: A 3-tuple of (`before_state`, generated loop guard state,
                                   `after_state`).
        """
        from dace.frontend.python.astutils import negate_expr  # Avoid import loops

        # Argument checks
        if loop_var is None and (initialize_expr or increment_expr):
            raise ValueError("Cannot initalize or increment an empty loop"
                             " variable")

        # Handling empty states
        if loop_end_state is None:
            loop_end_state = loop_state
        if before_state is None:
            before_state = self.add_state()
        if after_state is None:
            after_state = self.add_state()

        # Create guard state
        guard = self.add_state("guard")

        # Loop initialization
        init = None if initialize_expr is None else {loop_var: initialize_expr}
        self.add_edge(before_state, guard, ed.InterstateEdge(assignments=init))

        # Loop condition
        if condition_expr:
            cond_ast = CodeProperty.from_string(condition_expr,
                                                dtypes.Language.Python)
        else:
            cond_ast = CodeProperty.from_string('True', dtypes.Language.Python)
        self.add_edge(guard, loop_state, ed.InterstateEdge(cond_ast))
        self.add_edge(guard, after_state,
                      ed.InterstateEdge(negate_expr(cond_ast)))

        # Loop incrementation
        incr = None if increment_expr is None else {loop_var: increment_expr}
        self.add_edge(
            loop_end_state, guard, ed.InterstateEdge(assignments=incr))

        return before_state, guard, after_state

    # SDFG queries
    ##############################

    def find_state(self, state_id_or_label):
        """ Finds a state according to its ID (if integer is provided) or
            label (if string is provided).

            :param state_id_or_label: State ID (if int) or label (if str).
            :return: An SDFGState object.
        """

        if isinstance(state_id_or_label, str):
            for s in self.nodes():
                if s.label == state_id_or_label:
                    return s
            raise LookupError("State %s not found" % state_id_or_label)
        elif isinstance(state_id_or_label, int):
            return self.nodes()[state_id_or_label]
        else:
            raise TypeError(
                "state_id_or_label is not an int nor string: {}".format(
                    state_id_or_label))

    def find_node(self, state_id_or_label, node_id_or_label):
        """ Finds a node within a state according to its ID (if integer is
            provided) or label (if string is provided).

            :param state_id_or_label: State ID (if int) or label (if str).
            :param node_id_or_label:  Node ID (if int) or label (if str)
                                      within the given state.
            :return: A nodes.Node object.
        """
        state = self.find_state(state_id_or_label)
        return state.find_node(node_id_or_label)

    def specialize(self, symbols: Dict[str, Any]):
        """ Sets symbolic values in this SDFG to constants.
            :param symbols: Values to specialize.
        """
        # Set symbol values to add
        syms = {
            # If symbols are passed, extract the value. If constants are
            # passed, use them directly.
            name: val.get() if isinstance(val, dace.symbolic.symbol) else val
            for name, val in symbols.items()
        }

        # Update constants
        for k, v in syms.items():
            self.add_constant(k, v)

    def compile(self, optimizer=None, output_file=None) -> \
            'dace.codegen.compiler.CompiledSDFG':
        """ Compiles a runnable binary from this SDFG.
            :param optimizer: If defines a valid class name, it will be called
                              during compilation to transform the SDFG as
                              necessary. If None, uses configuration setting.
            :param output_file: If not None, copies the output library file to
                                the specified path.
            :return: A callable CompiledSDFG object.
        """

        # Importing these outside creates an import loop
        from dace.codegen import codegen, compiler

        if Config.get_bool("compiler", "use_cache"):
            # Try to see if a cached version of the binary exists
            # print("looking for cached binary: " + compiler.get_binary_name(self.name))
            binary_filename = compiler.get_binary_name(self.name)
            if os.path.isfile(binary_filename):
                # print("A cached binary was found!")
                return compiler.load_from_file(self, binary_filename)

        ############################
        # DaCe Compilation Process #

        # Clone SDFG as the other modules may modify its contents
        sdfg = copy.deepcopy(self)

        # Fill in scope entry/exit connectors
        sdfg.fill_scope_connectors()

        # Optimize SDFG using the CLI or external hooks
        optclass = _get_optimizer_class(optimizer)
        if optclass is not None:
            # Propagate memlets in the graph
            if self._propagate:
                propagate_labels_sdfg(sdfg)

            opt = optclass(sdfg)
            sdfg = opt.optimize()

        # Recursively expand library nodes that haven't been expanded yet
        sdfg.expand_library_nodes()

        sdfg.save(os.path.join('_dotgraphs', 'program.sdfg'))

        # Generate code for the program by traversing the SDFG state by state
        program_objects = codegen.generate_code(sdfg)

        # Generate the program folder and write the source files
        program_folder = compiler.generate_program_folder(
            sdfg, program_objects, os.path.join(".dacecache", sdfg.name))

        # Compile the code and get the shared library path
        shared_library = compiler.configure_and_compile(program_folder)

        # If provided, save output to path or filename
        if output_file is not None:
            if os.path.isdir(output_file):
                output_file = os.path.join(output_file,
                                           os.path.basename(shared_library))
            shutil.copyfile(shared_library, output_file)

        # Get the function handle
        return compiler.get_program_handle(shared_library, sdfg)

    def argument_typecheck(self, args, kwargs, types_only=False):
        """ Checks if arguments and keyword arguments match the SDFG
            types. Raises RuntimeError otherwise.

            :raise RuntimeError: Argument count mismatch.
            :raise TypeError: Argument type mismatch.
            :raise NotImplementedError: Unsupported argument type.
        """
        expected_args = self.arglist()
        num_args_passed = len(args) + len(kwargs)
        num_args_expected = len(expected_args)
        if num_args_passed < num_args_expected:
            expected_kwargs = list(expected_args.keys())[len(args):]
            missing_args = [k for k in expected_kwargs if k not in kwargs]
            raise RuntimeError(
                "Missing arguments to SDFG: '%s'" % (', '.join(missing_args)))
        elif num_args_passed > num_args_expected:
            unnecessary_args = []
            extra_args = len(args) - len(expected_args)
            if extra_args > 0:
                unnecessary_args.extend(
                    'Argument #%d' % (i + len(expected_args) + 1)
                    for i in range(extra_args))
                unnecessary_args.extend(kwargs.keys())
            else:
                unnecessary_args = [
                    k for k in kwargs.keys() if k not in expected_args
                ]
            raise RuntimeError("Too many arguments to SDFG. Unnecessary "
                               "arguments: %s" % ', '.join(unnecessary_args))
        positional_args = list(args)
        for i, arg in enumerate(expected_args):
            expected = expected_args[arg]
            if i < len(positional_args):
                passed = positional_args[i]
            else:
                if arg not in kwargs:
                    raise RuntimeError(
                        "Missing argument to DaCe program: {}".format(arg))
                passed = kwargs[arg]
            if types_only:
                desc = dt.create_datadescriptor(passed)
                if not expected.is_equivalent(desc):
                    raise TypeError("Type mismatch for argument: "
                                    "expected %s, got %s" % (expected, desc))
                else:
                    continue
            if isinstance(expected, dace.data.Array):
                if not isinstance(passed, np.ndarray):
                    raise TypeError("Type mismatch for argument {}: "
                                    "expected array type, got {}".format(
                                        arg, type(passed)))
            elif (isinstance(expected, dace.data.Scalar)
                  or isinstance(expected, dace.dtypes.typeclass)):
                if (not dace.dtypes.isconstant(passed)
                        and not isinstance(passed, dace.symbolic.symbol)):
                    raise TypeError("Type mismatch for argument {}: "
                                    "expected scalar type, got {}".format(
                                        arg, type(passed)))
            elif isinstance(expected, dace.data.Stream):
                if not isinstance(passed, dace.dtypes.stream):
                    raise TypeError("Type mismatch for argument {}: "
                                    "expected stream type, got {}".format(
                                        arg, type(passed)))
            else:
                raise NotImplementedError(
                    "Type checking not implemented for type {} (argument "
                    "{})".format(type(expected).__name__, arg))

    def __call__(self, *args, **kwargs):
        """ Invokes an SDFG, generating and compiling code if necessary. """

        binaryobj = self.compile()

        # Verify passed arguments (unless disabled by the user)
        if dace.config.Config.get_bool("execution", "general", "check_args"):
            self.argument_typecheck(args, kwargs)
        return binaryobj(*args, **kwargs)

    def fill_scope_connectors(self):
        """ Fills missing scope connectors (i.e., "IN_#"/"OUT_#" on entry/exit
            nodes) according to data on the memlets. """
        for state in self.nodes():
            state.fill_scope_connectors()

    def predecessor_state_transitions(self, state):
        """ Yields paths (lists of edges) that the SDFG can pass through
            before computing the given state. """
        from networkx import all_simple_paths

        for path in all_simple_paths(self, self._start_state, state):
            yield [
                next(e for e in self.out_edges(s) if e.dst == d)
                for s, d in zip(path[:-1], path[1:])
            ]

    def predecessor_states(self, state):
        """ Returns a list of unique states that the SDFG can pass through
            before computing the given state. """
        from networkx import all_simple_paths

        start_state = self._start_state or self.source_nodes()[0]
        return set([
            n for path in all_simple_paths(self, start_state, state)
            for n in path
        ])

    def validate(self) -> None:
        """ Verifies the correctness of an SDFG by applying multiple tests.

            Raises an InvalidSDFGError with the erroneous node/edge
            on failure.
        """
        try:
            # SDFG-level checks
            if not validate_name(self.name):
                raise InvalidSDFGError("Invalid name", self, None)

            if len(self.source_nodes()) > 1 and self._start_state is None:
                raise InvalidSDFGError("Starting state undefined", self, None)

            if len(set([s.label for s in self.nodes()])) != len(self.nodes()):
                raise InvalidSDFGError(
                    "Found multiple states with the same name", self, None)

            # Validate array names
            for name in self._arrays.keys():
                if name is not None and not validate_name(name):
                    raise InvalidSDFGError("Invalid array name %s" % name,
                                           self, None)

            # Check every state separately
            for sid, state in enumerate(self.nodes()):
                state.validate(self, sid)

            # Interstate edge checks
            for eid, edge in enumerate(self.edges()):

                # Name validation
                if len(edge.data.assignments) > 0:
                    for assign in edge.data.assignments.keys():
                        if not validate_name(assign):
                            raise InvalidSDFGInterstateEdgeError(
                                "Invalid interstate symbol name %s" % assign,
                                self, eid)

            # TODO: Check interstate edges with undefined symbols

        except InvalidSDFGError:
            # If the SDFG is invalid, save it
            self.save(os.path.join('_dotgraphs', 'invalid.sdfg'))
            raise

    def is_valid(self) -> bool:
        """ Returns True if the SDFG is verified correctly (using `validate`).
        """
        try:
            self.validate()
        except InvalidSDFGError:
            return False
        return True

    def apply_strict_transformations(self, validate=True):
        """ Applies safe transformations (that will surely increase the
            performance) on the SDFG. For example, this fuses redundant states
            (safely) and removes redundant arrays.

            B{Note:} This is an in-place operation on the SDFG.
        """
        from dace.transformation.dataflow import RedundantArray, MergeArrays
        from dace.transformation.interstate import StateFusion, InlineSDFG

        strict_transformations = [
            StateFusion, RedundantArray, MergeArrays, InlineSDFG
        ]

        self.apply_transformations(
            strict_transformations, validate=validate, strict=True)

    def apply_transformations(self,
                              patterns: Union[Type, List[Type]],
                              validate: bool = True,
                              strict: bool = False,
                              states: Optional[List[Any]] = None,
                              apply_once: bool = False,
                              properties: Dict[str, Any] = None):
        """ This function applies transformations as given in the argument
            patterns. Operates in-place.
            :param patterns: A Transformation class or a list thereof to apply.
            :param validate: If True, validates after every transformation.
            :param strict: If True, operates in strict transformation mode.
            :param states: If not None, specifies a subset of states to
                           apply transformations on.
            :param apply_once: If True, applies the first found transformation
                               and returns. Otherwise, applies until no further
                               transformations are found.
            :param properties: Properties to set when applying transformations.
        """
        # Avoiding import loops
        from dace.transformation import optimizer
        from dace.transformation.pattern_matching import Transformation

        if isinstance(patterns, type) and issubclass(patterns, Transformation):
            patterns = [patterns]

        # Apply strict state fusions greedily.
        opt = optimizer.SDFGOptimizer(self, inplace=True)
        applied = True
        applied_transformations = collections.defaultdict(int)
        while applied:
            applied = False
            # Find and apply immediately
            for match in opt.get_pattern_matches(
                    strict=strict, patterns=patterns, states=states):
                sdfg = self.sdfg_list[match.sdfg_id]
                if properties is not None:
                    for prop_name, prop_val in properties.items():
                        setattr(match, prop_name, prop_val)
                match.apply(sdfg)
                applied_transformations[type(match).__name__] += 1
                if validate:
                    self.fill_scope_connectors()
                    self.validate()
                applied = True
                break
            if apply_once and applied:
                break

        if Config.get_bool('debugprint') and len(applied_transformations) > 0:
            print('Applied {}.'.format(', '.join([
                '%d %s' % (v, k) for k, v in applied_transformations.items()
            ])))

    def apply_gpu_transformations(self,
                                  states=None,
                                  validate=True,
                                  strict=True):
        """ Applies a series of transformations on the SDFG for it to
            generate GPU code.
            @note: It is recommended to apply redundant array removal
            transformation after this transformation. Alternatively,
            you can apply_strict_transformations() after this transformation.
            @note: This is an in-place operation on the SDFG.
        """
        # Avoiding import loops
        from dace.transformation.dataflow import GPUTransformLocalStorage

        patterns = [GPUTransformLocalStorage]
        self.apply_transformations(
            patterns, validate=validate, strict=strict, states=states)

<<<<<<< HEAD
    def expand_library_nodes(self):
        """ Recursively expand all unexpanded library nodes in the SDFG,
            resulting in a "pure" SDFG that the code generator can handle.
        """

        states = list(self.states())
        while len(states) > 0:
            state = states.pop()
            expanded_something = False
            for node in list(state.nodes()):  # Make sure we have a copy
                if isinstance(node, nd.NestedSDFG):
                    node.sdfg.expand_library_nodes()  # Call recursively
                elif isinstance(node, nd.LibraryNode):
                    node.expand(self)
                    print("Automatically expanded library node \"" +
                          str(node) + "\".")
                    # We made a copy of the original list of nodes, so we keep
                    # iterating even though this list has now changed
                    expanded_something = True
            if expanded_something:
                states.append(state)  # Nodes have changed. Check state again

    def generate_code(self, specialize=None):
=======
    def generate_code(self):
>>>>>>> 56e4bd8d
        """ Generates code from this SDFG and returns it.
            :return: A list of `CodeObject` objects containing the generated
                      code of different files and languages.
        """

        # Import loop "fix"
        from dace.codegen import codegen

        ################################
        # DaCe Code Generation Process #
        sdfg = copy.deepcopy(self)

        # Fill in scope entry/exit connectors
        sdfg.fill_scope_connectors()

        # Propagate memlets in the graph
        if sdfg.propagate:
            labeling.propagate_labels_sdfg(sdfg)

        sdfg.draw_to_file()
        sdfg.save(os.path.join('_dotgraphs', 'program.sdfg'))

        # Generate code for the program by traversing the SDFG state by state
        program_code = codegen.generate_code(sdfg)

        return program_code


class MemletTrackingView(object):
    """ A mixin class that enables tracking memlets in directed acyclic multigraphs. """

    def memlet_path(self,
                    edge: MultiConnectorEdge) -> List[MultiConnectorEdge]:
        """ Given one edge, returns a list of edges representing a path
            between its source and sink nodes. Used for memlet tracking.

            @note: Behavior is undefined when there is more than one path
                   involving this edge.
            :param edge: An edge within this state.
            :return: A list of edges from a source node to a destination node.
            """
        result = [edge]

        # Obtain the full state (to work with paths that trace beyond a scope)
        state = self._graph

        # If empty memlet, return itself as the path
        if edge.src_conn is None and edge.dst_conn is None and edge.data.data is None:
            return result

        # Prepend incoming edges until reaching the source node
        curedge = edge
        while not isinstance(
                curedge.src,
            (nd.CodeNode, nd.AccessNode, nd.Reduce, nd.LibraryNode)):
            # Trace through scopes using OUT_# -> IN_#
            if isinstance(curedge.src, (nd.EntryNode, nd.ExitNode)):
                if curedge.src_conn is None:
                    raise ValueError(
                        "Source connector cannot be None for {}".format(
                            curedge.src))
                assert curedge.src_conn.startswith("OUT_")
                next_edge = next(
                    e for e in state.in_edges(curedge.src)
                    if e.dst_conn == "IN_" + curedge.src_conn[4:])
                result.insert(0, next_edge)
                curedge = next_edge

        # Prepend outgoing edges until reaching the sink node
        curedge = edge
        while not isinstance(curedge.dst,
                             (nd.CodeNode, nd.AccessNode, nd.Reduce)):
            # Trace through scope entry using IN_# -> OUT_#
            if isinstance(curedge.dst, (nd.EntryNode, nd.ExitNode)):
                if curedge.dst_conn is None:
                    raise ValueError(
                        "Destination connector cannot be None for {}".format(
                            curedge.dst))
                if not curedge.dst_conn.startswith("IN_"):  # Map variable
                    break
                next_edge = next(
                    e for e in state.out_edges(curedge.dst)
                    if e.src_conn == "OUT_" + curedge.dst_conn[3:])
                result.append(next_edge)
                curedge = next_edge

        return result

    def memlet_tree(self, edge: MultiConnectorEdge) -> mm.MemletTree:
        """ Given one edge, returns a tree of edges between its node source(s)
            and sink(s). Used for memlet tracking.

            :param edge: An edge within this state.
            :return: A tree of edges whose root is the source/sink node
                     (depending on direction) and associated children edges.
            """
        propagate_forward = False
        propagate_backward = False
        if ((isinstance(edge.src, nd.EntryNode) and edge.src_conn is not None)
                or
            (isinstance(edge.dst, nd.EntryNode) and edge.dst_conn is not None
             and edge.dst_conn.startswith('IN_'))):
            propagate_forward = True
        if ((isinstance(edge.src, nd.ExitNode) and edge.src_conn is not None)
                or
            (isinstance(edge.dst, nd.ExitNode) and edge.dst_conn is not None)):
            propagate_backward = True

        # If either both are False (no scopes involved) or both are True
        # (invalid SDFG), we return only the current edge as a degenerate tree
        if propagate_forward == propagate_backward:
            return mm.MemletTree(edge)

        # Obtain the full state (to work with paths that trace beyond a scope)
        state = self._graph

        # Find tree root
        curedge = edge
        if propagate_forward:
            while (isinstance(curedge.src, nd.EntryNode)
                   and curedge.src_conn is not None):
                assert curedge.src_conn.startswith('OUT_')
                cname = curedge.src_conn[4:]
                curedge = next(
                    e for e in state.in_edges(curedge.src)
                    if e.dst_conn == 'IN_%s' % cname)
        elif propagate_backward:
            while (isinstance(curedge.dst, nd.ExitNode)
                   and curedge.dst_conn is not None):
                assert curedge.dst_conn.startswith('IN_')
                cname = curedge.dst_conn[3:]
                curedge = next(
                    e for e in state.out_edges(curedge.dst)
                    if e.src_conn == 'OUT_%s' % cname)
        tree_root = mm.MemletTree(curedge)

        # Collect children (recursively)
        def add_children(treenode):
            if propagate_forward:
                if not (isinstance(treenode.edge.dst, nd.EntryNode)
                        and treenode.edge.dst_conn
                        and treenode.edge.dst_conn.startswith('IN_')):
                    return
                conn = treenode.edge.dst_conn[3:]
                treenode.children = [
                    mm.MemletTree(e, parent=treenode)
                    for e in state.out_edges(treenode.edge.dst)
                    if e.src_conn == 'OUT_%s' % conn
                ]
            elif propagate_backward:
                if (not isinstance(treenode.edge.src, nd.ExitNode)
                        or treenode.edge.src_conn is None):
                    return
                conn = treenode.edge.src_conn[4:]
                treenode.children = [
                    mm.MemletTree(e, parent=treenode)
                    for e in state.in_edges(treenode.edge.src)
                    if e.dst_conn == 'IN_%s' % conn
                ]

            for child in treenode.children:
                add_children(child)

        # Start from root node (obtained from above parent traversal)
        add_children(tree_root)

        # Find edge in tree
        def traverse(node):
            if node.edge == edge:
                return node
            for child in node.children:
                res = traverse(child)
                if res is not None:
                    return res
            return None

        # Return node that corresponds to current edge
        return traverse(tree_root)


class ScopeSubgraphView(SubgraphView, MemletTrackingView):
    """ An extension to SubgraphView that enables the creation of scope
        dictionaries in subgraphs and free symbols. """

    def __init__(self, graph, subgraph_nodes):
        super(ScopeSubgraphView, self).__init__(graph, subgraph_nodes)
        self._clear_scopedict_cache()

    @property
    def parent(self):
        return self._graph.parent

    def _clear_scopedict_cache(self):
        """ Clears the cached results for the scope_dict function.

            For use when the graph mutates (e.g., new edges/nodes, deletions).
        """
        self._scope_dict_toparent_cached = None
        self._scope_dict_tochildren_cached = None

    def scope_dict(self,
                   node_to_children=False,
                   return_ids=False,
                   validate=True):
        """ Returns a dictionary that segments an SDFG state into
            entry-node/exit-node scopes.

            :param node_to_children: If False (default), returns a mapping
                                     of each node to its parent scope
                                     (ScopeEntry) node. If True, returns a
                                     mapping of each parent node to a list of
                                     children nodes.
            :type node_to_children: bool
            :param return_ids: Return node ID numbers instead of node objects.
            :type return_ids: bool
            :param validate: Ensure that the graph is not malformed when
                 computing dictionary.
            :return: The mapping from a node to its parent scope node, or the
                     mapping from a node to a list of children nodes.
            :rtype: dict(Node, Node) or dict(Node, list(Node))
        """
        result = None
        if not node_to_children and self._scope_dict_toparent_cached is not None:
            result = copy.copy(self._scope_dict_toparent_cached)
        elif node_to_children and self._scope_dict_tochildren_cached is not None:
            result = copy.copy(self._scope_dict_tochildren_cached)

        if result is None:
            result = {}
            node_queue = collections.deque(self.source_nodes())
            eq = _scope_dict_inner(self, node_queue, None, node_to_children,
                                   result)

            # Sanity check
            if validate:
                assert len(eq) == 0

            # Cache result
            if node_to_children:
                self._scope_dict_tochildren_cached = result
            else:
                self._scope_dict_toparent_cached = result

            result = copy.copy(result)

        if return_ids:
            return _scope_dict_to_ids(self, result)
        return result

    def scope_subgraph(self, entry_node, include_entry=True,
                       include_exit=True):
        """ Returns a subgraph that only contains the scope, defined by the
            given entry node.
        """
        return _scope_subgraph(self, entry_node, include_entry, include_exit)

    def top_level_transients(self):
        return top_level_transients(self)

    def all_transients(self):
        return all_transients(self)

    def entry_node(self, exit_node):
        """ Returns the entry node corresponding to the passed exit node. """
        return self.scope_dict()[exit_node]

    def exit_nodes(self, entry_node):
        """ Returns the exit node leaving the context opened by
            the given entry node. """

        if not isinstance(entry_node, nd.EntryNode):
            raise TypeError(
                "Received {}: should be dace.nodes.EntryNode".format(
                    type(entry_node).__name__))

        node_to_children = self.scope_dict(True)
        return [
            v for v in node_to_children[entry_node]
            if isinstance(v, nd.ExitNode)
        ]

    def data_symbols(self):
        """Returns all symbols used in data nodes."""
        return data_symbols(self)

    def scope_symbols(self):
        """Returns all symbols defined by scopes within this state."""
        return scope_symbols(self)

    def interstate_symbols(self):
        """Returns all symbols (assigned, used) in interstate edges in nested
           SDFGs within this subgraph."""
        return interstate_symbols(self)

    def undefined_symbols(self, sdfg, include_scalar_data):
        return undefined_symbols(sdfg, self, include_scalar_data)

    def all_nodes_recursive(self):
        for node in self.nodes():
            yield node, self
            if isinstance(node, dace.graph.nodes.NestedSDFG):
                yield from node.sdfg.all_nodes_recursive()

    def all_edges_recursive(self):
        for e in self.edges():
            yield e, self
        for node in self.nodes():
            if isinstance(node, dace.graph.nodes.NestedSDFG):
                yield from node.sdfg.all_edges_recursive()


# TODO: Use mixin for SDFGState and ScopeSubgraphView for scope dict
@make_properties
class SDFGState(OrderedMultiDiConnectorGraph, MemletTrackingView):
    """ An acyclic dataflow multigraph in an SDFG, corresponding to a
        single state in the SDFG state machine. """

    is_collapsed = Property(
        dtype=bool,
        desc="Show this node/scope/state as collapsed",
        default=False)

    nosync = Property(
        dtype=bool,
        default=False,
        desc="Do not synchronize at the end of the state")

    instrument = Property(
        choices=dtypes.InstrumentationType,
        desc="Measure execution statistics with given method",
        default=dtypes.InstrumentationType.No_Instrumentation)

    def __init__(self, label=None, sdfg=None, debuginfo=None):
        """ Constructs an SDFG state.
            :param label: Name for the state (optional).
            :param sdfg: A reference to the parent SDFG.
            :param debuginfo: Source code locator for debugging.
        """
        super(SDFGState, self).__init__()
        self._label = label
        self._parent = sdfg
        self._graph = self  # Allowing MemletTrackingView mixin to work
        self._clear_scopedict_cache()
        self._debuginfo = debuginfo
        self.is_collapsed = False
        self.nosync = False

    @property
    def parent(self):
        """ Returns the parent SDFG of this state. """
        return self._parent

    def __str__(self):
        return self._label

    # Clears the cached results for the scope_dict function.
    # For use when the graph mutates (e.g., new edges/nodes, deletions)
    def _clear_scopedict_cache(self):
        self._scope_dict_toparent_cached = None
        self._scope_dict_tochildren_cached = None
        self._scope_tree_cached = None
        self._scope_leaves_cached = None

    @property
    def label(self):
        return self._label

    @property
    def name(self):
        return self._label

    def set_label(self, label):
        self._label = label

    def replace(self, name: str, new_name: str):
        """ Finds and replaces all occurrences of a symbol or array in this
            state.
            :param name: Name to find.
            :param new_name: Name to replace.
        """
        replace(self, name, new_name)

    def nodes(self) -> List[nd.Node]:
        return super().nodes()

    def add_node(self, node):
        if not isinstance(node, nd.Node):
            raise TypeError("Expected Node, got " + str(type(node)) + " (" +
                            str(node) + ")")
        self._clear_scopedict_cache()
        return super(SDFGState, self).add_node(node)

    def remove_node(self, node):
        self._clear_scopedict_cache()
        super(SDFGState, self).remove_node(node)

    def add_edge(self, u, u_connector, v, v_connector, memlet):
        if not isinstance(u, nd.Node):
            raise TypeError(
                "Source node is not of type nd.Node (type: %s)" % str(type(u)))
        if u_connector is not None and not isinstance(u_connector, str):
            raise TypeError("Source connector is not string (type: %s)" % str(
                type(u_connector)))
        if not isinstance(v, nd.Node):
            raise TypeError("Destination node is not of type nd.Node (type: " +
                            "%s)" % str(type(v)))
        if v_connector is not None and not isinstance(v_connector, str):
            raise TypeError("Destination connector is not string (type: %s)" %
                            str(type(v_connector)))
        if not isinstance(memlet, mm.Memlet):
            raise TypeError(
                "Memlet is not of type Memlet (type: %s)" % str(type(memlet)))

        self._clear_scopedict_cache()
        return super(SDFGState, self).add_edge(u, u_connector, v, v_connector,
                                               memlet)

    def remove_edge(self, edge):
        self._clear_scopedict_cache()
        super(SDFGState, self).remove_edge(edge)

    def remove_edge_and_connectors(self, edge):
        self._clear_scopedict_cache()
        super(SDFGState, self).remove_edge(edge)
        if edge.src_conn in edge.src.out_connectors:
            edge.src._out_connectors.remove(edge.src_conn)
        if edge.dst_conn in edge.dst.in_connectors:
            edge.dst._in_connectors.remove(edge.dst_conn)

    def all_nodes_recursive(self):
        for node in self.nodes():
            yield node, self
            if isinstance(node, dace.graph.nodes.NestedSDFG):
                yield from node.sdfg.all_nodes_recursive()

    def all_edges_recursive(self):
        for e in self.edges():
            yield e, self
        for node in self.nodes():
            if isinstance(node, dace.graph.nodes.NestedSDFG):
                yield from node.sdfg.all_edges_recursive()

    def data_symbols(self):
        """ Returns all symbols used in data nodes. """
        return data_symbols(self)

    def scope_symbols(self):
        """ Returns all symbols defined by scopes within this state. """
        return scope_symbols(self)

    def interstate_symbols(self):
        """ Returns all symbols assigned/used in interstate edges in nested
           SDFGs within this state. """
        return interstate_symbols(self)

    def undefined_symbols(self, sdfg, include_scalar_data):
        return undefined_symbols(sdfg, self, include_scalar_data)

    def data_nodes(self):
        """ Returns all data_nodes (arrays) present in this state. """
        return [n for n in self.nodes() if isinstance(n, nd.AccessNode)]

    def memlets_for_array(self, arrayname):
        return [e for e in self.edges() if e[3].data == arrayname]

    def draw_node(self, graph):
        return dot.draw_node(graph, self, shape="Msquare")

    def to_json(self, parent=None):
        ret = {
            'type':
            type(self).__name__,
            'label':
            self.name,
            'id':
            parent.node_id(self) if parent is not None else None,
            'collapsed':
            self.is_collapsed,
            'scope_dict': {
                k: sorted(v)
                for k, v in sorted(
                    self.scope_dict(node_to_children=True, return_ids=True)
                    .items())
            },
            'nodes': [n.to_json(self) for n in self.nodes()],
            'edges': [
                e.to_json(self) for e in sorted(
                    self.edges(),
                    key=lambda e: (e.src_conn or '', e.dst_conn or ''))
            ],
            'attributes':
            dace.serialize.all_properties_to_json(self),
        }

        return ret

    @classmethod
    def from_json(cls, json_obj, context={'sdfg': None}):
        """ Loads the node properties, label and type into a dict.
            :param json_obj: The object containing information about this node.
                             NOTE: This may not be a string!
            :return: An SDFGState instance constructed from the passed data
        """

        _type = json_obj['type']
        if _type != cls.__name__:
            raise Exception("Class type mismatch")

        attrs = json_obj['attributes']
        nodes = json_obj['nodes']
        edges = json_obj['edges']

        ret = SDFGState(
            label=json_obj['label'], sdfg=context['sdfg'], debuginfo=None)

        rec_ci = {
            'sdfg': context['sdfg'],
            'sdfg_state': ret,
            'callback': context['callback'] if 'callback' in context else None
        }
        dace.serialize.set_properties_from_json(ret, json_obj, rec_ci)

        for n in nodes:
            nret = dace.serialize.loads(
                dace.serialize.dumps(n), context=rec_ci)
            ret.add_node(nret)

        # Connect using the edges
        for e in edges:
            eret = dace.serialize.loads(
                dace.serialize.dumps(e), context=rec_ci)

            ret.add_edge(eret.src, eret.src_conn, eret.dst, eret.dst_conn,
                         eret.data)

        # Fix potentially broken scopes
        for n in nodes:
            if isinstance(n, dace.graph.nodes.MapExit):
                n.map = ret.entry_node(n).map
            elif isinstance(n, dace.graph.nodes.ConsumeExit):
                n.consume = ret.entry_node(n).consume

        return ret

    def _repr_html_(self):
        """ HTML representation of a state, used mainly for Jupyter
            notebooks. """
        # Create dummy SDFG with this state as the only one
        arrays = set(n.data for n in self.data_nodes())
        sdfg = SDFG(self.label)
        sdfg._arrays = {k: self._parent.arrays[k] for k in arrays}
        sdfg.add_node(self)

        return sdfg._repr_html_()

    def scope_tree(self):
        if (hasattr(self, '_scope_tree_cached')
                and self._scope_tree_cached is not None):
            return copy.copy(self._scope_tree_cached)

        sdp = self.scope_dict(node_to_children=False)
        sdc = self.scope_dict(node_to_children=True)

        result = {}

        sdfg_symbols = self.parent.undefined_symbols(True).keys()

        # Get scopes
        for node, scopenodes in sdc.items():
            if node is None:
                exit_node = None
            else:
                exit_node = next(
                    v for v in scopenodes if isinstance(v, nd.ExitNode))
            scope = Scope(node, exit_node)
            scope.defined_vars = set(
                symbolic.pystr_to_symbolic(s)
                for s in (self.parent.symbols_defined_at(node, self).keys()
                          | sdfg_symbols))
            result[node] = scope

        # Scope parents and children
        for node, scope in result.items():
            if node is not None:
                scope.parent = result[sdp[node]]
            scope.children = [
                result[n] for n in sdc[node] if isinstance(n, nd.EntryNode)
            ]

        self._scope_tree_cached = result

        return copy.copy(self._scope_tree_cached)

    def scope_leaves(self):
        if (hasattr(self, '_scope_leaves_cached')
                and self._scope_leaves_cached is not None):
            return copy.copy(self._scope_leaves_cached)
        st = self.scope_tree()
        self._scope_leaves_cached = [
            scope for scope in st.values() if len(scope.children) == 0
        ]
        return copy.copy(self._scope_leaves_cached)

    def scope_dict(self,
                   node_to_children=False,
                   return_ids=False,
                   validate=True):
        """ Returns a dictionary that segments an SDFG state into
            entry-node/exit-node scopes.

            :param node_to_children: If False (default), returns a mapping
                                     of each node to its parent scope
                                     (ScopeEntry) node. If True, returns a
                                     mapping of each parent node to a list of
                                     children nodes.
            :type node_to_children: bool
            :param return_ids: Return node ID numbers instead of node objects.
            :type return_ids: bool
            :param validate: Ensure that the graph is not malformed when
                             computing dictionary.
            :return: The mapping from a node to its parent scope node, or the
                     mapping from a node to a list of children nodes.
            :rtype: dict(Node, Node) or dict(Node, list(Node))
        """
        result = None
        if not node_to_children and self._scope_dict_toparent_cached is not None:
            result = copy.copy(self._scope_dict_toparent_cached)
        elif node_to_children and self._scope_dict_tochildren_cached is not None:
            result = copy.copy(self._scope_dict_tochildren_cached)

        if result is None:
            result = {}
            node_queue = collections.deque(self.source_nodes())
            eq = _scope_dict_inner(self, node_queue, None, node_to_children,
                                   result)

            # Sanity check
            if validate and len(eq) != 0:
                raise RuntimeError("Leftover nodes in queue: {}".format(eq))

            # Cache result
            if node_to_children:
                self._scope_dict_tochildren_cached = result
            else:
                self._scope_dict_toparent_cached = result

            result = copy.copy(result)

        if return_ids:
            return _scope_dict_to_ids(self, result)
        return result

    def scope_subgraph(self, entry_node, include_entry=True,
                       include_exit=True):
        return _scope_subgraph(self, entry_node, include_entry, include_exit)

    def top_level_transients(self):
        """Iterate over top-level transients of this state."""
        return top_level_transients(self)  # Free function

    def all_transients(self):
        """Iterate over all transients in this state."""
        return all_transients(self)

    def entry_node(self, node):
        """ Returns the scope entry node of the given node, or None if
            top-level. """
        return self.scope_dict(False)[node]

    def exit_nodes(self, entry_node):
        """ Returns the exit node leaving the context opened by
            the given entry node. """

        if not isinstance(entry_node, nd.EntryNode):
            raise TypeError(
                "Received {}: should be dace.nodes.EntryNode".format(
                    type(entry_node).__name__))

        node_to_children = self.scope_dict(True)
        return [
            v for v in node_to_children[entry_node]
            if isinstance(v, nd.ExitNode)
        ]

    # Dynamic SDFG creation API
    ##############################
    def add_read(self, array_or_stream_name: str,
                 debuginfo=None) -> nd.AccessNode:
        """ Adds a read-only access node to this SDFG state.
            :param array_or_stream_name: The name of the array/stream.
            :return: An array access node.
        """
        debuginfo = getdebuginfo(debuginfo)
        node = nd.AccessNode(
            array_or_stream_name,
            dtypes.AccessType.ReadOnly,
            debuginfo=debuginfo)
        self.add_node(node)
        return node

    def add_write(self, array_or_stream_name: str,
                  debuginfo=None) -> nd.AccessNode:
        """ Adds a write-only access node to this SDFG state.
            :param array_or_stream_name: The name of the array/stream.
            :return: An array access node.
        """
        debuginfo = getdebuginfo(debuginfo)
        node = nd.AccessNode(
            array_or_stream_name,
            dtypes.AccessType.WriteOnly,
            debuginfo=debuginfo)
        self.add_node(node)
        return node

    def add_access(self, array_or_stream_name: str,
                   debuginfo=None) -> nd.AccessNode:
        """ Adds a general (read/write) access node to this SDFG state.
            :param array_or_stream_name: The name of the array/stream.
            :return: An array access node.
        """
        debuginfo = getdebuginfo(debuginfo)
        node = nd.AccessNode(
            array_or_stream_name,
            dtypes.AccessType.ReadWrite,
            debuginfo=debuginfo)
        self.add_node(node)
        return node

    def add_tasklet(
            self,
            name: str,
            inputs: Set[str],
            outputs: Set[str],
            code: str,
            language: dtypes.Language = dtypes.Language.Python,
            code_global: str = "",
            code_init: str = "",
            code_exit: str = "",
            location: str = "-1",
            debuginfo=None,
    ):
        """ Adds a tasklet to the SDFG state. """
        debuginfo = getdebuginfo(debuginfo)
        tasklet = nd.Tasklet(
            name,
            inputs,
            outputs,
            code,
            language,
            code_global=code_global,
            code_init=code_init,
            code_exit=code_exit,
            location=location,
            debuginfo=debuginfo,
        )
        self.add_node(tasklet)
        return tasklet

    def add_nested_sdfg(
            self,
            sdfg: SDFG,
            parent,
            inputs: Set[str],
            outputs: Set[str],
            symbol_mapping: Dict[str, Any] = None,
            name=None,
            schedule=dtypes.ScheduleType.Default,
            location="-1",
            debuginfo=None,
    ):
        """ Adds a nested SDFG to the SDFG state. """
        if name is None:
            name = sdfg.label
        debuginfo = getdebuginfo(debuginfo)

        sdfg.parent = self
        sdfg._parent_sdfg = self.parent

        sdfg.update_sdfg_list([])

        s = nd.NestedSDFG(
            name,
            sdfg,
            inputs,
            outputs,
            symbol_mapping=symbol_mapping,
            schedule=schedule,
            location=location,
            debuginfo=debuginfo,
        )
        self.add_node(s)

        # Add "default" undefined symbols if None are given
        symbols = sdfg.undefined_symbols(False)
        if symbol_mapping is None:
            symbol_mapping = {s: s for s in symbols.keys()}
            s.symbol_mapping = symbol_mapping

        # Validate missing symbols
        missing_symbols = [
            s for s in symbols.keys() if s not in symbol_mapping
        ]
        if missing_symbols:
            raise ValueError('Missing symbols on nested SDFG "%s": %s' %
                             (name, missing_symbols))

        return s

    def _map_from_ndrange(self,
                          name,
                          schedule,
                          unroll,
                          ndrange,
                          debuginfo=None):
        # Input can either be a dictionary or a list of pairs
        if isinstance(ndrange, list):
            params = [k for k, v in ndrange]
            ndrange = {k: v for k, v in ndrange}
        else:
            params = list(ndrange.keys())

        map_range = properties.SubsetProperty.from_string(", ".join(
            [ndrange[p] for p in params]))
        map = nd.Map(
            name, params, map_range, schedule, unroll, debuginfo=debuginfo)
        return map

    def add_map(
            self,
            name,
            ndrange: Dict[str, str],
            schedule=dtypes.ScheduleType.Default,
            unroll=False,
            debuginfo=None,
    ) -> Tuple[nd.MapEntry, nd.MapExit]:
        """ Adds a map entry and map exit.
            :param name:      Map label
            :param ndrange:   Mapping between range variable names and their
                              subsets (parsed from strings)
            :param schedule:  Map schedule type
            :param unroll:    True if should unroll the map in code generation

            :return: (map_entry, map_exit) node 2-tuple
        """
        debuginfo = getdebuginfo(debuginfo)
        map = self._map_from_ndrange(
            name, schedule, unroll, ndrange, debuginfo=debuginfo)
        map_entry = nd.MapEntry(map)
        map_exit = nd.MapExit(map)
        self.add_nodes_from([map_entry, map_exit])
        return map_entry, map_exit

    def add_consume(
            self,
            name,
            elements: Tuple[str, str],
            condition: str = None,
            schedule=dtypes.ScheduleType.Default,
            chunksize=1,
            debuginfo=None,
    ) -> Tuple[nd.ConsumeEntry, nd.ConsumeExit]:
        """ Adds consume entry and consume exit nodes.
            :param name:      Label
            :param elements:  A 2-tuple signifying the processing element
                              index and number of total processing elements
            :param condition: Quiescence condition to finish consuming, or
                              None (by default) to consume until the stream
                              is empty for the first time. If false, will
                              consume forever.
            :param schedule:  Consume schedule type
            :param chunksize: Maximal number of elements to consume at a time

            :return: (consume_entry, consume_exit) node 2-tuple
        """
        if len(elements) != 2:
            raise TypeError("Elements must be a 2-tuple of "
                            "(PE_index, num_PEs)")
        pe_tuple = (elements[0],
                    properties.SymbolicProperty.from_string(elements[1]))

        debuginfo = getdebuginfo(debuginfo)
        consume = nd.Consume(
            name,
            pe_tuple,
            condition,
            schedule,
            chunksize,
            debuginfo=debuginfo)
        entry = nd.ConsumeEntry(consume)
        exit = nd.ConsumeExit(consume)

        self.add_nodes_from([entry, exit])
        return entry, exit

    def add_mapped_tasklet(
            self,
            name: str,
            map_ranges: Dict[str, sbs.Subset],
            inputs: Dict[str, mm.Memlet],
            code: str,
            outputs: Dict[str, mm.Memlet],
            schedule=dtypes.ScheduleType.Default,
            unroll_map=False,
            code_global="",
            code_init="",
            code_exit="",
            location="-1",
            language=dtypes.Language.Python,
            debuginfo=None,
            external_edges=False,
            propagate=True) -> Tuple[nd.Tasklet, nd.MapEntry, nd.MapExit]:
        """ Convenience function that adds a map entry, tasklet, map exit,
            and the respective edges to external arrays.
            :param name:       Tasklet (and wrapping map) name
            :param map_ranges: Mapping between variable names and their
                               subsets
            :param inputs:     Mapping between input local variable names and
                               their memlets
            :param code:       Code (written in `language`)
            :param outputs:    Mapping between output local variable names and
                               their memlets
            :param schedule:   Map schedule
            :param unroll_map: True if map should be unrolled in code
                               generation
            :param code_global: (optional) Global code (outside functions)
            :param language:   Programming language in which the code is
                               written
            :param debuginfo:  Debugging information (mostly for DIODE)
            :param external_edges: Create external access nodes and connect
                                   them with memlets automatically

            :return: tuple of (tasklet, map_entry, map_exit)
        """
        map_name = name + "_map"
        debuginfo = getdebuginfo(debuginfo)
        tasklet = nd.Tasklet(
            name,
            set(inputs.keys()),
            set(outputs.keys()),
            code,
            language=language,
            code_global=code_global,
            code_init=code_init,
            code_exit=code_exit,
            location=location,
            debuginfo=debuginfo,
        )
        map = self._map_from_ndrange(
            map_name, schedule, unroll_map, map_ranges, debuginfo=debuginfo)
        map_entry = nd.MapEntry(map)
        map_exit = nd.MapExit(map)
        self.add_nodes_from([map_entry, tasklet, map_exit])

        # Create access nodes
        if external_edges:
            input_data = set(memlet.data for memlet in inputs.values())
            output_data = set(memlet.data for memlet in outputs.values())
            inpdict = {}
            outdict = {}
            for inp in input_data:
                inpdict[inp] = self.add_read(inp)
            for out in output_data:
                outdict[out] = self.add_write(out)

        # Connect inputs from map to tasklet
        tomemlet = {}
        for name, memlet in inputs.items():
            # Set memlet local name
            memlet.name = name
            # Add internal memlet edge
            self.add_edge(map_entry, None, tasklet, name, memlet)
            tomemlet[memlet.data] = memlet

        # If there are no inputs, add empty memlet
        if len(inputs) == 0:
            self.add_edge(map_entry, None, tasklet, None, mm.EmptyMemlet())

        if external_edges:
            for inp, inpnode in inpdict.items():
                # Add external edge
                if propagate:
                    outer_memlet = propagate_memlet(self, tomemlet[inp],
                                                    map_entry, True)
                else:
                    outer_memlet = tomemlet[inp]
                self.add_edge(inpnode, None, map_entry, "IN_" + inp,
                              outer_memlet)

                # Add connectors to internal edges
                for e in self.out_edges(map_entry):
                    if e.data.data == inp:
                        e._src_conn = "OUT_" + inp

                # Add connectors to map entry
                map_entry.add_in_connector("IN_" + inp)
                map_entry.add_out_connector("OUT_" + inp)

        # Connect outputs from tasklet to map
        tomemlet = {}
        for name, memlet in outputs.items():
            # Set memlet local name
            memlet.name = name
            # Add internal memlet edge
            self.add_edge(tasklet, name, map_exit, None, memlet)
            tomemlet[memlet.data] = memlet

        # If there are no outputs, add empty memlet
        if len(outputs) == 0:
            self.add_edge(tasklet, None, map_exit, None, mm.EmptyMemlet())

        if external_edges:
            for out, outnode in outdict.items():
                # Add external edge
                if propagate:
                    outer_memlet = propagate_memlet(self, tomemlet[out],
                                                    map_exit, True)
                else:
                    outer_memlet = tomemlet[out]
                self.add_edge(map_exit, "OUT_" + out, outnode, None,
                              outer_memlet)

                # Add connectors to internal edges
                for e in self.in_edges(map_exit):
                    if e.data.data == out:
                        e._dst_conn = "IN_" + out

                # Add connectors to map entry
                map_exit.add_in_connector("IN_" + out)
                map_exit.add_out_connector("OUT_" + out)

        return tasklet, map_entry, map_exit

    def add_reduce(
            self,
            wcr,
            axes,
            wcr_identity=None,
            schedule=dtypes.ScheduleType.Default,
            debuginfo=None,
    ):
        """ Adds a reduction node.
            :param wcr: A lambda function representing the reduction operation
            :param axes: A tuple of axes to reduce the input memlet from, or
                         None for all axes
            :param wcr_identity: If not None, initializes output memlet values
                                 with this value
            :param schedule: Reduction schedule type

            :return: A Reduce node
        """
        debuginfo = getdebuginfo(debuginfo)
        result = nd.Reduce(
            wcr, axes, wcr_identity, schedule, debuginfo=debuginfo)
        self.add_node(result)
        return result

    def add_edge_pair(
            self,
            scope_node,
            internal_node,
            external_node,
            internal_memlet,
            external_memlet=None,
            scope_connector=None,
            internal_connector=None,
            external_connector=None,
    ):
        """ Adds two edges around a scope node (e.g., map entry, consume
            exit).

            The internal memlet (connecting to the internal node) has to be
            specified. If external_memlet (i.e., connecting to the node out
            of the scope) is not specified, it is propagated automatically
            using internal_memlet and the scope.

            :param scope_node: A scope node (for example, map exit) to add
                               edges around.
            :param internal_node: The node within the scope to connect to. If
                                  `scope_node` is an entry node, this means
                                  the node connected to the outgoing edge,
                                  else incoming.
            :param external_node: The node out of the scope to connect to.
            :param internal_memlet: The memlet on the edge to/from
                                    internal_node.
            :param external_memlet: The memlet on the edge to/from
                                    external_node (optional, will propagate
                                    internal_memlet if not specified).
            :param scope_connector: A scope connector name (or a unique
                                    number if not specified).
            :param internal_connector: The connector on internal_node to
                                       connect to.
            :param external_connector: The connector on external_node to
                                       connect to.
            :return: A 2-tuple representing the (internal, external) edges.
        """
        if not isinstance(scope_node, (nd.EntryNode, nd.ExitNode)):
            raise ValueError("scope_node is not a scope entry/exit")

        # Autodetermine scope connector ID
        if scope_connector is None:
            # Pick out numbered connectors that do not lead into the scope range
            conn_id = 1
            for conn in scope_node.in_connectors | scope_node.out_connectors:
                if conn.startswith("IN_") or conn.startswith("OUT_"):
                    conn_name = conn[conn.find("_") + 1:]
                    try:
                        cid = int(conn_name)
                        if cid >= conn_id:
                            conn_id = cid + 1
                    except (TypeError, ValueError):
                        pass
            scope_connector = str(conn_id)

        # Add connectors
        scope_node.add_in_connector("IN_" + scope_connector)
        scope_node.add_out_connector("OUT_" + scope_connector)
        ##########################

        # Add internal edge
        if isinstance(scope_node, nd.EntryNode):
            iedge = self.add_edge(
                scope_node,
                "OUT_" + scope_connector,
                internal_node,
                internal_connector,
                internal_memlet,
            )
        else:
            iedge = self.add_edge(
                internal_node,
                internal_connector,
                scope_node,
                "IN_" + scope_connector,
                internal_memlet,
            )

        # Add external edge
        if external_memlet is None:
            # If undefined, propagate
            external_memlet = propagate_memlet(self, internal_memlet,
                                               scope_node, True)

        if isinstance(scope_node, nd.EntryNode):
            eedge = self.add_edge(
                external_node,
                external_connector,
                scope_node,
                "IN_" + scope_connector,
                external_memlet,
            )
        else:
            eedge = self.add_edge(
                scope_node,
                "OUT_" + scope_connector,
                external_node,
                external_connector,
                external_memlet,
            )

        return (iedge, eedge)

    def add_memlet_path(self,
                        *path_nodes,
                        memlet=None,
                        src_conn=None,
                        dst_conn=None,
                        propagate=True):
        """ Adds a path of memlet edges between the given nodes, propagating
            from the given innermost memlet.

            :param *path_nodes: Nodes participating in the path (in the given
                                order).
            :keyword memlet: (mandatory) The memlet at the innermost scope
                             (e.g., the incoming memlet to a tasklet (last
                             node), or an outgoing memlet from an array
                             (first node), followed by scope exits).
            :keyword src_conn: Connector at the beginning of the path.
            :keyword dst_conn: Connector at the end of the path.
        """
        if memlet is None:
            raise TypeError("Innermost memlet cannot be None")
        if len(path_nodes) < 2:
            raise ValueError("Memlet path must consist of at least 2 nodes")

        src_node = path_nodes[0]
        dst_node = path_nodes[-1]

        # Add edges first so that scopes can be understood
        edges = [
            self.add_edge(path_nodes[i], None, path_nodes[i + 1], None,
                          mm.EmptyMemlet())
            for i in range(len(path_nodes) - 1)
        ]

        if not isinstance(memlet, dace.memlet.Memlet):
            raise TypeError("Expected Memlet, got: {}".format(
                type(memlet).__name__))

        sdict = self.scope_dict(validate=False)
        if scope_contains_scope(sdict, src_node, dst_node):
            propagate_forward = False
        else:  # dst node's scope is higher than src node, propagate out
            propagate_forward = True

        # Innermost edge memlet
        cur_memlet = memlet

        # Verify that connectors exist
        if (not isinstance(memlet, dace.memlet.EmptyMemlet)
                and hasattr(edges[0].src, "out_connectors")
                and isinstance(edges[0].src, nd.CodeNode) and
            (src_conn is None or src_conn not in edges[0].src.out_connectors)):
            raise ValueError("Output connector {} does not exist in {}".format(
                src_conn, edges[0].src.label))
        if (not isinstance(memlet, dace.memlet.EmptyMemlet)
                and hasattr(edges[-1].dst, "in_connectors")
                and isinstance(edges[-1].dst, nd.CodeNode) and
            (dst_conn is None or dst_conn not in edges[-1].dst.in_connectors)):
            raise ValueError("Input connector {} does not exist in {}".format(
                dst_conn, edges[-1].dst.label))

        path = edges if propagate_forward else reversed(edges)
        # Propagate and add edges
        for i, edge in enumerate(path):
            # Figure out source and destination connectors
            if propagate_forward:
                sconn = src_conn if i == 0 else (
                    "OUT_" + edge.src.last_connector())
                dconn = (dst_conn if i == len(edges) - 1 else
                         ("IN_" + edge.dst.next_connector()))
            else:
                sconn = (src_conn if i == len(edges) - 1 else
                         ("OUT_" + edge.src.next_connector()))
                dconn = dst_conn if i == 0 else (
                    "IN_" + edge.dst.last_connector())

            if isinstance(cur_memlet, dace.memlet.EmptyMemlet):
                if propagate_forward:
                    sconn = src_conn if i == 0 else None
                    dconn = dst_conn if i == len(edges) - 1 else None
                else:
                    sconn = src_conn if i == len(edges) - 1 else None
                    dconn = dst_conn if i == 0 else None

            # Modify edge to match memlet path
            edge._src_conn = sconn
            edge._dst_conn = dconn
            edge._data = cur_memlet

            # Add connectors to edges
            if propagate_forward:
                if dconn is not None:
                    edge.dst.add_in_connector(dconn)
                if sconn is not None:
                    edge.src.add_out_connector(sconn)
            else:
                if dconn is not None:
                    edge.dst.add_in_connector(dconn)
                if sconn is not None:
                    edge.src.add_out_connector(sconn)

            # Propagate current memlet to produce the next one
            if i < len(edges) - 1:
                snode = edge.dst if propagate_forward else edge.src
                if not isinstance(cur_memlet, dace.memlet.EmptyMemlet):
                    if propagate:
                        cur_memlet = propagate_memlet(self, cur_memlet, snode,
                                                      True)

    # DEPRECATED FUNCTIONS
    ######################################
    def add_array(self,
                  name,
                  shape,
                  dtype,
                  storage=dtypes.StorageType.Default,
                  materialize_func=None,
                  transient=False,
                  strides=None,
                  offset=None,
                  toplevel=False,
                  debuginfo=None,
                  total_size=None,
                  find_new_name=False):
        """ @attention: This function is deprecated. """
        warnings.warn(
            'The "SDFGState.add_array" API is deprecated, please '
            'use "SDFG.add_array" and "SDFGState.add_access"',
            DeprecationWarning)
        # Workaround to allow this legacy API
        if name in self.parent._arrays:
            del self.parent._arrays[name]
        self.parent.add_array(
            name,
            shape,
            dtype,
            storage,
            materialize_func,
            transient,
            strides,
            offset,
            toplevel,
            debuginfo,
            find_new_name=find_new_name,
            total_size=total_size)
        return self.add_access(name, debuginfo)

    def add_stream(
            self,
            name,
            dtype,
            veclen=1,
            buffer_size=1,
            shape=(1, ),
            storage=dtypes.StorageType.Default,
            transient=False,
            offset=None,
            toplevel=False,
            debuginfo=None,
    ):
        """ @attention: This function is deprecated. """
        warnings.warn(
            'The "SDFGState.add_stream" API is deprecated, please '
            'use "SDFG.add_stream" and "SDFGState.add_access"',
            DeprecationWarning)
        # Workaround to allow this legacy API
        if name in self.parent._arrays:
            del self.parent._arrays[name]
        self.parent.add_stream(
            name,
            dtype,
            veclen,
            buffer_size,
            shape,
            storage,
            transient,
            offset,
            toplevel,
            debuginfo,
        )
        return self.add_access(name, debuginfo)

    def add_scalar(
            self,
            name,
            dtype,
            storage=dtypes.StorageType.Default,
            transient=False,
            toplevel=False,
            debuginfo=None,
    ):
        """ @attention: This function is deprecated. """
        warnings.warn(
            'The "SDFGState.add_scalar" API is deprecated, please '
            'use "SDFG.add_scalar" and "SDFGState.add_access"',
            DeprecationWarning)
        # Workaround to allow this legacy API
        if name in self.parent._arrays:
            del self.parent._arrays[name]
        self.parent.add_scalar(name, dtype, storage, transient, toplevel,
                               debuginfo)
        return self.add_access(name, debuginfo)

    def add_transient(self,
                      name,
                      shape,
                      dtype,
                      storage=dtypes.StorageType.Default,
                      materialize_func=None,
                      strides=None,
                      offset=None,
                      toplevel=False,
                      debuginfo=None,
                      total_size=None):
        """ @attention: This function is deprecated. """
        return self.add_array(
            name,
            shape,
            dtype,
            storage,
            materialize_func,
            True,
            strides,
            offset,
            toplevel,
            debuginfo,
            total_size=total_size)

    # SDFG queries
    ######################################
    def find_node(self, node_id_or_label):
        """ Finds a node according to its ID (if integer is
            provided) or label (if string is provided).

            :param node_id_or_label  Node ID (if int) or label (if str)
            :return A nodes.Node object
        """

        if isinstance(node_id_or_label, str):
            for n in self.nodes():
                if n.label == node_id_or_label:
                    return n
            raise LookupError("Node %s not found" % node_id_or_label)
        elif isinstance(node_id_or_label, int):
            return self.nodes()[node_id_or_label]
        else:
            raise TypeError("node_id_or_label is not an int nor string")

    def is_empty(self):
        return len([
            n for n in self.nodes() if not isinstance(n, nd.EmptyTasklet)
        ]) == 0

    def fill_scope_connectors(self):
        """ Creates new "IN_%d" and "OUT_%d" connectors on each scope entry
            and exit, depending on array names. """
        for nid, node in enumerate(self.nodes()):
            ####################################################
            # Add connectors to scope entries
            if isinstance(node, nd.EntryNode):
                # Find current number of input connectors
                num_inputs = len([
                    e for e in self.in_edges(node)
                    if e.dst_conn is not None and e.dst_conn.startswith("IN_")
                ])

                conn_to_data = {}

                # Append input connectors and get mapping of connectors to data
                for edge in self.in_edges(node):
                    if edge.dst_conn is not None and edge.dst_conn.startswith(
                            "IN_"):
                        conn_to_data[edge.data.data] = edge.dst_conn[3:]

                    # We're only interested in edges without connectors
                    if edge.dst_conn is not None or edge.data.data is None:
                        continue
                    edge._dst_conn = "IN_" + str(num_inputs + 1)
                    node._in_connectors.add(edge.dst_conn)
                    conn_to_data[edge.data.data] = num_inputs + 1

                    num_inputs += 1

                # Set the corresponding output connectors
                for edge in self.out_edges(node):
                    if edge.src_conn is not None:
                        continue
                    if edge.data.data is None:
                        continue
                    edge._src_conn = "OUT_" + str(conn_to_data[edge.data.data])
                    node._out_connectors.add(edge.src_conn)
            ####################################################
            # Same treatment for scope exits
            if isinstance(node, nd.ExitNode):
                # Find current number of output connectors
                num_outputs = len([
                    e for e in self.out_edges(node)
                    if e.src_conn is not None and e.src_conn.startswith("OUT_")
                ])

                conn_to_data = {}

                # Append output connectors and get mapping of connectors to data
                for edge in self.out_edges(node):
                    if edge.src_conn is not None and edge.src_conn.startswith(
                            "OUT_"):
                        conn_to_data[edge.data.data] = edge.src_conn[4:]

                    # We're only interested in edges without connectors
                    if edge.src_conn is not None or edge.data.data is None:
                        continue
                    edge._src_conn = "OUT_" + str(num_outputs + 1)
                    node._out_connectors.add(edge.src_conn)
                    conn_to_data[edge.data.data] = num_outputs + 1

                    num_outputs += 1

                # Set the corresponding input connectors
                for edge in self.in_edges(node):
                    if edge.dst_conn is not None:
                        continue
                    if edge.data.data is None:
                        continue
                    edge._dst_conn = "IN_" + str(conn_to_data[edge.data.data])
                    node._in_connectors.add(edge.dst_conn)

    def validate(self, sdfg, state_id) -> None:
        """ Verifies the correctness of an SDFG state by applying multiple
            tests. Raises an InvalidSDFGError with the erroneous node on
            failure.
        """
        if not validate_name(self._label):
            raise InvalidSDFGError("Invalid state name", sdfg, state_id)

        if self._parent != sdfg:
            raise InvalidSDFGError(
                "State does not point to the correct "
                "parent", sdfg, state_id)

        # Used in memlet validation
        if dace.Config.get_bool('experimental', 'validate_undefs'):
            scope_tree = self.scope_tree()

        # Unreachable
        ########################################
        if (sdfg.number_of_nodes() > 1 and sdfg.in_degree(self) == 0
                and sdfg.out_degree(self) == 0):
            raise InvalidSDFGError("Unreachable state", sdfg, state_id)

        for nid, node in enumerate(self.nodes()):
            # Node validation
            try:
                node.validate(sdfg, self)
            except InvalidSDFGError:
                raise
            except Exception as ex:
                raise InvalidSDFGNodeError(
                    "Node validation failed: " + str(ex), sdfg, state_id, nid)

            # Isolated nodes
            ########################################
            if self.in_degree(node) + self.out_degree(node) == 0:
                # One corner case: OK if this is a code node
                if isinstance(node, nd.CodeNode):
                    pass
                else:
                    raise InvalidSDFGNodeError("Isolated node", sdfg, state_id,
                                               nid)

            # Scope tests
            ########################################
            if isinstance(node, nd.EntryNode):
                if len(self.exit_nodes(node)) == 0:
                    raise InvalidSDFGNodeError(
                        "Entry node does not have matching "
                        "exit node",
                        sdfg,
                        state_id,
                        nid,
                    )

            if isinstance(node, (nd.EntryNode, nd.ExitNode)):
                for iconn in node.in_connectors:
                    if (iconn is not None and iconn.startswith("IN_") and
                        ("OUT_" + iconn[3:]) not in node.out_connectors):
                        raise InvalidSDFGNodeError(
                            "No match for input connector %s in output "
                            "connectors" % iconn,
                            sdfg,
                            state_id,
                            nid,
                        )
                for oconn in node.out_connectors:
                    if (oconn is not None and oconn.startswith("OUT_")
                            and ("IN_" + oconn[4:]) not in node.in_connectors):
                        raise InvalidSDFGNodeError(
                            "No match for output connector %s in input "
                            "connectors" % oconn,
                            sdfg,
                            state_id,
                            nid,
                        )

            # Node-specific tests
            ########################################
            if isinstance(node, nd.AccessNode):
                if node.data not in sdfg.arrays:
                    raise InvalidSDFGNodeError(
                        "Access node must point to a valid array name in the SDFG",
                        sdfg,
                        state_id,
                        nid,
                    )

                # Find uninitialized transients
                arr = sdfg.arrays[node.data]
                if (arr.transient and self.in_degree(node) == 0
                        and self.out_degree(node) > 0):
                    # Find other instances of node in predecessor states
                    states = sdfg.predecessor_states(self)
                    input_found = False
                    for state in states:
                        for onode in state.nodes():
                            if (isinstance(onode, nd.AccessNode)
                                    and onode.data == node.data):
                                if state.in_degree(onode) > 0:
                                    input_found = True
                                    break
                        if input_found:
                            break
                    if not input_found and node.setzero == False:
                        warnings.warn(
                            'WARNING: Use of uninitialized transient "%s" in state %s'
                            % (node.data, self.label))

            if isinstance(node,
                          nd.Reduce) and (len(self.in_edges(node)) != 1
                                          or len(self.out_edges(node)) != 1):
                raise InvalidSDFGNodeError(
                    "Reduce node must have exactly one input and output edges",
                    sdfg,
                    state_id,
                    nid,
                )

            if (isinstance(node, nd.ConsumeEntry)
                    and "IN_stream" not in node.in_connectors):
                raise InvalidSDFGNodeError(
                    "Consume entry node must have an input stream", sdfg,
                    state_id, nid)
            if (isinstance(node, nd.ConsumeEntry)
                    and "OUT_stream" not in node.out_connectors):
                raise InvalidSDFGNodeError(
                    "Consume entry node must have an internal stream",
                    sdfg,
                    state_id,
                    nid,
                )

            # Connector tests
            ########################################
            # Check for duplicate connector names (unless it's a nested SDFG)
            if (len(node.in_connectors & node.out_connectors) > 0
                    and not isinstance(node, nd.NestedSDFG)):
                dups = node.in_connectors & node.out_connectors
                raise InvalidSDFGNodeError(
                    "Duplicate connectors: " + str(dups), sdfg, state_id, nid)

            # Check for dangling connectors (incoming)
            for conn in node.in_connectors:
                incoming_edges = 0
                for e in self.in_edges(node):
                    # Connector found
                    if e.dst_conn == conn:
                        incoming_edges += 1

                if incoming_edges == 0:
                    raise InvalidSDFGNodeError(
                        "Dangling in-connector %s" % conn, sdfg, state_id, nid)
                # Connectors may have only one incoming edge
                # Due to input connectors of scope exit, this is only correct
                # in some cases:
                if incoming_edges > 1 and not isinstance(node, nd.ExitNode):
                    raise InvalidSDFGNodeError(
                        "Connector %s cannot have more "
                        "than one incoming edge, found %d" % (conn,
                                                              incoming_edges),
                        sdfg,
                        state_id,
                        nid,
                    )

            # Check for dangling connectors (outgoing)
            for conn in node.out_connectors:
                outgoing_edges = 0
                for e in self.out_edges(node):
                    # Connector found
                    if e.src_conn == conn:
                        outgoing_edges += 1

                if outgoing_edges == 0:
                    raise InvalidSDFGNodeError(
                        "Dangling out-connector %s" % conn, sdfg, state_id,
                        nid)

                # In case of scope exit, only one outgoing edge per connector
                # is allowed.
                if outgoing_edges > 1 and isinstance(node, nd.ExitNode):
                    raise InvalidSDFGNodeError(
                        "Connector %s cannot have more "
                        "than one outgoing edge, found %d" % (conn,
                                                              outgoing_edges),
                        sdfg,
                        state_id,
                        nid,
                    )

            # Check for edges to nonexistent connectors
            for e in self.in_edges(node):
                if e.dst_conn is not None and e.dst_conn not in node.in_connectors:
                    raise InvalidSDFGNodeError(
                        ("Memlet %s leading to " + "nonexistent connector %s")
                        % (str(e.data), e.dst_conn),
                        sdfg,
                        state_id,
                        nid,
                    )
            for e in self.out_edges(node):
                if e.src_conn is not None and e.src_conn not in node.out_connectors:
                    raise InvalidSDFGNodeError(
                        ("Memlet %s coming from " + "nonexistent connector %s")
                        % (str(e.data), e.src_conn),
                        sdfg,
                        state_id,
                        nid,
                    )
            ########################################

        # Memlet checks
        scope = self.scope_dict()
        for eid, e in enumerate(self.edges()):
            # Edge validation
            try:
                e.data.validate(sdfg, self)
            except InvalidSDFGError:
                raise
            except Exception as ex:
                raise InvalidSDFGEdgeError(
                    "Edge validation failed: " + str(ex), sdfg, state_id, eid)

            # For every memlet, obtain its full path in the DFG
            path = self.memlet_path(e)
            src_node = path[0].src
            dst_node = path[-1].dst

            # Check if memlet data matches src or dst nodes
            if (e.data.data is not None
                    and (isinstance(src_node, nd.AccessNode)
                         or isinstance(dst_node, nd.AccessNode))
                    and (not isinstance(src_node, nd.AccessNode)
                         or e.data.data != src_node.data)
                    and (not isinstance(dst_node, nd.AccessNode)
                         or e.data.data != dst_node.data)):
                raise InvalidSDFGEdgeError(
                    "Memlet data does not match source or destination "
                    "data nodes)",
                    sdfg,
                    state_id,
                    eid,
                )

            # Check memlet subset validity with respect to source/destination nodes
            if e.data.data is not None and e.data.allow_oob == False:
                subset_node = (dst_node if isinstance(dst_node, nd.AccessNode)
                               and e.data.data == dst_node.data else src_node)
                other_subset_node = (dst_node
                                     if isinstance(dst_node, nd.AccessNode)
                                     and e.data.data != dst_node.data else
                                     src_node)

                if isinstance(subset_node, nd.AccessNode):
                    arr = sdfg.arrays[subset_node.data]
                    # Dimensionality
                    if e.data.subset.dims() != len(arr.shape):
                        raise InvalidSDFGEdgeError(
                            "Memlet subset does not match node dimension "
                            "(expected %d, got %d)" % (len(arr.shape),
                                                       e.data.subset.dims()),
                            sdfg,
                            state_id,
                            eid,
                        )

                    # Bounds
                    if any(((minel + off) < 0) == True for minel, off in zip(
                            e.data.subset.min_element(), arr.offset)):
                        raise InvalidSDFGEdgeError(
                            "Memlet subset negative out-of-bounds", sdfg,
                            state_id, eid)
                    if any(((maxel + off) >= s) == True
                           for maxel, s, off in zip(
                               e.data.subset.max_element(), arr.shape,
                               arr.offset)):
                        raise InvalidSDFGEdgeError(
                            "Memlet subset out-of-bounds", sdfg, state_id, eid)
                # Test other_subset as well
                if e.data.other_subset is not None and isinstance(
                        other_subset_node, nd.AccessNode):
                    arr = sdfg.arrays[other_subset_node.data]
                    # Dimensionality
                    if e.data.other_subset.dims() != len(arr.shape):
                        raise InvalidSDFGEdgeError(
                            "Memlet other_subset does not match node dimension "
                            "(expected %d, got %d)" % (len(
                                arr.shape), e.data.other_subset.dims()),
                            sdfg,
                            state_id,
                            eid,
                        )

                    # Bounds
                    if any(((minel + off) < 0) == True for minel, off in zip(
                            e.data.other_subset.min_element(), arr.offset)):
                        raise InvalidSDFGEdgeError(
                            "Memlet other_subset negative out-of-bounds",
                            sdfg,
                            state_id,
                            eid,
                        )
                    if any(((maxel + off) >= s) == True
                           for maxel, s, off in zip(
                               e.data.other_subset.max_element(), arr.shape,
                               arr.offset)):
                        raise InvalidSDFGEdgeError(
                            "Memlet other_subset out-of-bounds", sdfg,
                            state_id, eid)

                # Test subset and other_subset for undefined symbols
                if dace.Config.get_bool('experimental', 'validate_undefs'):
                    defined_symbols = set(
                        map(str, scope_tree[scope[e.dst]].defined_vars))
                    undefs = (e.data.subset.free_symbols - defined_symbols)
                    if len(undefs) > 0:
                        raise InvalidSDFGEdgeError(
                            'Undefined symbols %s found in memlet subset' %
                            undefs, sdfg, state_id, eid)
                    if e.data.other_subset is not None:
                        undefs = (
                            e.data.other_subset.free_symbols - defined_symbols)
                        if len(undefs) > 0:
                            raise InvalidSDFGEdgeError(
                                'Undefined symbols %s found in memlet '
                                'other_subset' % undefs, sdfg, state_id, eid)
            #######################################

            # Memlet path scope lifetime checks
            # If scope(src) == scope(dst): OK
            if scope[src_node] == scope[dst_node] or src_node == scope[dst_node]:
                pass
            # If scope(src) contains scope(dst), then src must be a data node
            elif scope_contains_scope(scope, src_node, dst_node):
                if not isinstance(src_node, nd.AccessNode):
                    pass
                    # raise InvalidSDFGEdgeError(
                    #     "Memlet creates an "
                    #     "invalid path (source node %s should "
                    #     "be a data node)" % str(src_node),
                    #     sdfg,
                    #     state_id,
                    #     eid,
                    # )
            # If scope(dst) contains scope(src), then dst must be a data node
            elif scope_contains_scope(scope, dst_node, src_node):
                if not isinstance(dst_node, nd.AccessNode):
                    raise InvalidSDFGEdgeError(
                        "Memlet creates an "
                        "invalid path (sink node %s should "
                        "be a data node)" % str(dst_node),
                        sdfg,
                        state_id,
                        eid,
                    )
            # If scope(dst) is disjoint from scope(src), it's an illegal memlet
            else:
                raise InvalidSDFGEdgeError(
                    "Illegal memlet between disjoint scopes", sdfg, state_id,
                    eid)

            # Check dimensionality of memory access
            if isinstance(e.data.subset, (sbs.Range, sbs.Indices)):
                if e.data.subset.dims() != len(sdfg.arrays[e.data.data].shape):
                    raise InvalidSDFGEdgeError(
                        "Memlet subset uses the wrong dimensions"
                        " (%dD for a %dD data node)" %
                        (e.data.subset.dims(),
                         len(sdfg.arrays[e.data.data].shape)),
                        sdfg,
                        state_id,
                        eid,
                    )

            # Verify that source and destination subsets contain the same
            # number of elements
            if e.data.other_subset is not None and not (
                (isinstance(src_node, nd.AccessNode)
                 and isinstance(sdfg.arrays[src_node.data], dt.Stream)) or
                (isinstance(dst_node, nd.AccessNode)
                 and isinstance(sdfg.arrays[dst_node.data], dt.Stream))):
                if (e.data.subset.num_elements() !=
                        e.data.other_subset.num_elements()):
                    raise InvalidSDFGEdgeError(
                        'Dimensionality mismatch between src/dst subsets',
                        sdfg, state_id, eid)
        ########################################


def scope_contains_scope(sdict, node, other_node):
    """ Returns true iff scope of `node` contains the scope of  `other_node`.
    """
    curnode = other_node
    nodescope = sdict[node]
    while curnode is not None:
        curnode = sdict[curnode]
        if curnode == nodescope:
            return True
    return False


def find_input_arraynode(graph, edge):
    result = graph.memlet_path(edge)[0]
    if not isinstance(result.src, nd.AccessNode):
        raise RuntimeError("Input array node not found for memlet " +
                           str(edge.data))
    return result.src


def find_output_arraynode(graph, edge):
    result = graph.memlet_path(edge)[-1]
    if not isinstance(result.dst, nd.AccessNode):
        raise RuntimeError("Output array node not found for memlet " +
                           str(edge.data))
    return result.dst


def _scope_subgraph(graph, entry_node, include_entry, include_exit):
    if not isinstance(entry_node, nd.EntryNode):
        raise TypeError("Received {}: should be dace.nodes.EntryNode".format(
            type(entry_node).__name__))
    node_to_children = graph.scope_dict(True)
    if include_exit:
        children_nodes = set(node_to_children[entry_node])
    else:
        # Assume the last node in the scope list is the exit node
        children_nodes = set(node_to_children[entry_node][:-1])
    map_nodes = [
        node for node in children_nodes if isinstance(node, nd.EntryNode)
    ]
    while len(map_nodes) > 0:
        next_map_nodes = []
        # Traverse children map nodes
        for map_node in map_nodes:
            # Get child map subgraph (1 level)
            more_nodes = set(node_to_children[map_node])
            # Unionize children_nodes with new nodes
            children_nodes |= more_nodes
            # Add nodes of the next level to next_map_nodes
            next_map_nodes.extend([
                node for node in more_nodes if isinstance(node, nd.EntryNode)
            ])
        map_nodes = next_map_nodes

    if include_entry:
        children_nodes.add(entry_node)

    # Preserve order of nodes
    return ScopeSubgraphView(graph,
                             [n for n in graph.nodes() if n in children_nodes])


def _scope_dict_inner(graph, node_queue, current_scope, node_to_children,
                      result):
    """ Returns a queue of nodes that are external to the current scope. """
    # Initialize an empty list, if necessary
    if node_to_children and current_scope not in result:
        result[current_scope] = []

    external_queue = collections.deque()

    visited = set()
    while len(node_queue) > 0:
        node = node_queue.popleft()

        # If this node has been visited already, skip it
        if node in visited:
            continue
        visited.add(node)

        # Set the node parent (or its parent's children)
        if not node_to_children:
            result[node] = current_scope
        else:
            result[current_scope].append(node)

        successors = [n for n in graph.successors(node) if n not in visited]

        # If this is an Entry Node, we need to recurse further
        if isinstance(node, nd.EntryNode):
            node_queue.extend(
                _scope_dict_inner(graph, collections.deque(successors), node,
                                  node_to_children, result))
        # If this is an Exit Node, we push the successors to the external
        # queue
        elif isinstance(node, nd.ExitNode):
            external_queue.extend(successors)
        # Otherwise, it is a plain node, and we push its successors to the
        # same queue
        else:
            node_queue.extend(successors)

    return external_queue


def _scope_dict_to_ids(state: SDFGState, scope_dict: Dict[Any, List[Any]]):
    """ Return a JSON-serializable dictionary of a scope dictionary,
        using integral node IDs instead of object references. """

    def node_id_or_none(node):
        if node is None: return -1
        return state.node_id(node)

    return {
        node_id_or_none(k): [node_id_or_none(vi) for vi in v]
        for k, v in scope_dict.items()
    }


def concurrent_subgraphs(graph):
    """ Finds subgraphs of an SDFGState or ScopeSubgraphView that can
        run concurrently. """
    if not (isinstance(graph, SDFGState)
            or isinstance(graph, ScopeSubgraphView)):
        raise TypeError(
            "Expected SDFGState or ScopeSubgraphView, got: {}".format(
                type(graph).__name__))
    candidates = graph.source_nodes()
    components = collections.OrderedDict()  # {start node: nodes in component}
    for cand in candidates:
        if isinstance(cand, dace.graph.nodes.AccessNode):
            # AccessNodes can be read from multiple concurrent components, so
            # check all out edges
            start_nodes = [e.dst for e in graph.out_edges(cand)]
            for n in start_nodes:
                if n not in components:
                    components[n] = {cand, n}
                else:
                    # Components can read from multiple start arrays
                    components[n].add(cand)
        else:
            # The source node == the first control or compute node
            components[cand] = {cand}
    subgraphs = []  # [{nodes in subgraph}]
    for i, start_node in enumerate(components):
        # Do BFS and find all nodes reachable from this start node
        seen = set()
        to_search = [start_node]
        while len(to_search) > 0:
            node = to_search.pop()
            if node in seen:
                continue
            seen.add(node)
            for e in graph.out_edges(node):
                if e.dst not in seen:
                    to_search.append(e.dst)
        # If this component overlaps with any previously determined components,
        # fuse them
        for other in subgraphs:
            if len(other & seen) > 0:
                # Add both traversed node and potential data source nodes
                other |= seen | components[start_node]
                break
        else:
            # If there was no overlap, this is a concurrent subgraph
            subgraphs.append(seen | components[start_node])
    # Now stick each of the found components in a ScopeSubgraphView and return
    # them. Sort according to original order of nodes
    all_nodes = graph.nodes()
    return [
        ScopeSubgraphView(graph, [n for n in all_nodes if n in sg])
        for sg in subgraphs
    ]


def scope_symbols(dfg):
    """ Returns all symbols used in scopes within the given DFG, separated
        into (iteration variables, symbols used in subsets). """
    iteration_variables = collections.OrderedDict()
    subset_symbols = collections.OrderedDict()
    sdict = dfg.scope_dict()
    for n in dfg.nodes():
        # TODO(later): Refactor to method on Node objects
        if not isinstance(n, dace.graph.nodes.EntryNode):
            continue
        if isinstance(n, dace.graph.nodes.MapEntry):
            # Collect dynamic map range symbols from parent scopes
            dynamic_symbols = set()
            parent = n
            while parent is not None:
                dynamic_symbols |= parent.in_connectors
                parent = sdict[parent]

            for param in n.params:
                iteration_variables[param] = dt.Scalar(
                    symbolic.symbol(param).dtype)
            for dim in n.map.range:
                try:
                    for i in dim:
                        if isinstance(i, sp.Expr):
                            subset_symbols.update(
                                (k.name, dt.Scalar(k.dtype))
                                for k in i.free_symbols
                                if k.name not in dynamic_symbols)
                except TypeError:  # X object is not iterable
                    if isinstance(dim, sp.Expr):
                        subset_symbols.update((k.name, dt.Scalar(k.dtype))
                                              for k in dim.free_symbols
                                              if k.name not in dynamic_symbols)
                    else:
                        raise TypeError(
                            "Unexpected map range type for {}: {}".format(
                                n.map,
                                type(n.map.range).__name__))
        elif isinstance(n, dace.graph.nodes.ConsumeEntry):
            # Collect dynamic map range symbols from parent scopes
            dynamic_symbols = set()
            parent = n
            while parent is not None:
                dynamic_symbols |= parent.in_connectors
                parent = sdict[parent]

            # Add PE index as iteration variable
            iteration_variables[n.consume.pe_index] = dt.Scalar(
                symbolic.symbol(n.consume.pe_index).dtype)
            if isinstance(n.consume.num_pes, sp.Expr):
                subset_symbols.update((k.name, dt.Scalar(k.dtype))
                                      for k in n.consume.num_pes.free_symbols
                                      if k.name not in dynamic_symbols)
        else:
            raise TypeError("Unsupported entry node type: {}".format(
                type(n).__name__))
    return iteration_variables, subset_symbols


def data_symbols(dfg):
    """ Returns all symbols used in data nodes within the specified DFG. """
    sdfg = dfg.parent
    result = collections.OrderedDict()
    # Scalars determining the size of arrays
    for d in dfg.nodes():
        # Update symbols with symbols used in nested SDFG invocations
        if isinstance(d, nd.NestedSDFG):
            result.update((k.name, dt.Scalar(k.dtype))
                          for m in d.symbol_mapping.values()
                          if symbolic.issymbolic(m) for k in m.free_symbols
                          if not k.name.startswith('__dace'))
            continue
        if not isinstance(d, nd.AccessNode):
            continue
        ddesc = d.desc(sdfg)
        for s in itertools.chain(ddesc.shape, ddesc.strides, ddesc.offset):
            if isinstance(s, sp.Expr):
                result.update((k.name, dt.Scalar(k.dtype))
                              for k in s.free_symbols
                              if not k.name.startswith("__dace"))
    return result


def undefined_symbols(sdfg, obj, include_scalar_data):
    """ Returns all symbols used in this object that are undefined, and thus
        must be given as input parameters. """
    if include_scalar_data:
        scalar_arguments = sdfg.scalar_parameters(False)
        symbols = collections.OrderedDict(
            (name, data) for name, data in scalar_arguments)
    else:
        symbols = collections.OrderedDict()
    defined = set(sdfg.constants.keys())
    symbols.update(
        obj.data_symbols(True)
        if isinstance(obj, SDFG) else obj.data_symbols())
    assigned, used = obj.interstate_symbols()
    defined |= assigned.keys()
    symbols.update(used)
    iteration_variables, subset_symbols = obj.scope_symbols()
    symbols.update(subset_symbols)

    # Don't include iteration variables
    # TODO: this is too lenient; take scope into account
    defined |= iteration_variables.keys()
    defined |= {
        n.data
        for n, scope in obj.all_nodes_recursive()
        if (isinstance(n, dace.graph.nodes.AccessNode) and (
            scope.parent is None and n.desc(scope).transient or scope.parent))
    }
    symbols = collections.OrderedDict(
        (key, value) for key, value in symbols.items()
        if key not in defined and not key.startswith('__dace'))
    return symbols


def interstate_symbols(dfg):
    """ Returns all symbols used in interstate edges in nested SDFGs within
        this state. """
    assigned = collections.OrderedDict()
    used = collections.OrderedDict()
    for node in dfg.nodes():
        if isinstance(node, dace.graph.nodes.NestedSDFG):
            a, u = node.sdfg.interstate_symbols()
            assigned.update(a)

            # Filter used symbols if they belong to SDFG input/output connectors
            u = {
                k: v
                for k, v in u.items()
                if k not in (node.in_connectors | node.out_connectors)
            }
            used.update(u)

    return assigned, used


def top_level_transients(dfg):
    """ Iterate over top-level transients (i.e., ones that exist in multiple
        states or scopes) of the passed dataflow graph. """
    sdfg = dfg.parent
    visited_transients = set()
    scope_dict = dfg.scope_dict(node_to_children=True)
    for node in scope_dict[None]:  # Top-level nodes
        if not isinstance(node, nd.AccessNode):
            continue
        if node.data in visited_transients:
            continue
        if not node.desc(sdfg).transient:
            continue
        visited_transients.add(node.data)
        yield node.data


def all_transients(dfg):
    """ Iterate over all transient data in the specified dataflow graph. """
    visited = set()
    for node in dfg.nodes():
        if not isinstance(node, dace.graph.nodes.AccessNode):
            continue
        if not node.desc(dfg.parent).transient:
            continue
        if node.data in visited:
            continue
        visited.add(node.data)
        yield node.data


def _transients_in_scope(sdfg, scope, scope_dict):
    return set(node.data
               for node in scope_dict[scope.entry if scope else scope]
               if isinstance(node, nd.AccessNode)
               and sdfg.arrays[node.data].transient)


def local_transients(sdfg, dfg, entry_node):
    """ Returns transients local to the scope defined by the specified entry
        node in the dataflow graph. """
    state: SDFGState = dfg._graph
    scope_dict = state.scope_dict(node_to_children=True)
    scope_tree = state.scope_tree()
    current_scope = scope_tree[entry_node]

    # Start by setting shared transients as defined
    defined_transients = set(sdfg.shared_transients())

    # Get access nodes in current scope
    transients = _transients_in_scope(sdfg, current_scope, scope_dict)

    # Add transients defined in parent scopes
    while current_scope.parent is not None:
        current_scope = current_scope.parent
        defined_transients.update(
            _transients_in_scope(sdfg, current_scope, scope_dict))

    return sorted(list(transients - defined_transients))


def compile(function_or_sdfg, *args, **kwargs):
    """ Obtain a runnable binary from a Python (@dace.program) function. """
    if isinstance(function_or_sdfg, dace.frontend.python.parser.DaceProgram):
        sdfg = dace.frontend.python.parser.parse_from_function(
            function_or_sdfg, *args, **kwargs)
    elif isinstance(function_or_sdfg, SDFG):
        sdfg = function_or_sdfg
    else:
        raise TypeError("Unsupported function type")
    return sdfg.compile(**kwargs)


def is_devicelevel(sdfg: SDFG, state: SDFGState, node: dace.graph.nodes.Node):
    """ Tests whether a node in an SDFG is contained within GPU device-level
        code.
        :param sdfg: The SDFG in which the node resides.
        :param state: The SDFG state in which the node resides.
        :param node: The node in question
        :return: True if node is in device-level code, False otherwise.
    """
    while sdfg is not None:
        sdict = state.scope_dict()
        scope = sdict[node]
        while scope is not None:
            if scope.schedule in dtypes.GPU_SCHEDULES:
                return True
            scope = sdict[scope]
        # Traverse up nested SDFGs
        if sdfg.parent is not None:
            if isinstance(sdfg.parent, SDFGState):
                parent = sdfg.parent.parent
            else:
                parent = sdfg.parent
            state, node = next(
                (s, n) for s in parent.nodes() for n in s.nodes()
                if isinstance(n, nd.NestedSDFG) and n.sdfg.name == sdfg.name)
        else:
            parent = sdfg.parent
        sdfg = parent
    return False


def replace(subgraph: Union[SDFGState, ScopeSubgraphView, SubgraphView],
            name: str, new_name: str):
    """ Finds and replaces all occurrences of a symbol or array in the given
        subgraph.
        :param subgraph: The given graph or subgraph to replace in.
        :param name: Name to find.
        :param new_name: Name to replace.
    """
    symrepl = {
        symbolic.symbol(name):
        symbolic.symbol(new_name) if isinstance(new_name, str) else new_name
    }

    def replsym(symlist):
        if symlist is None:
            return None
        if isinstance(symlist, (symbolic.SymExpr, symbolic.symbol, sp.Basic)):
            return symlist.subs(symrepl)
        for i, dim in enumerate(symlist):
            try:
                symlist[i] = tuple(
                    d.subs(symrepl) if symbolic.issymbolic(d) else d
                    for d in dim)
            except TypeError:
                symlist[i] = (dim.subs(symrepl)
                              if symbolic.issymbolic(dim) else dim)
        return symlist

    # Replace in node properties
    for node in subgraph.nodes():
        for propclass, propval in node.properties():
            pname = propclass.attr_name
            if isinstance(propclass, properties.SymbolicProperty):
                setattr(node, pname, propval.subs({name: new_name}))
            if isinstance(propclass, properties.DataProperty):
                if propval == name:
                    setattr(node, pname, new_name)
            if isinstance(propclass, properties.RangeProperty):
                setattr(node, pname, replsym(propval))
            if isinstance(propclass, properties.CodeProperty):
                for stmt in propval['code_or_block']:
                    ASTFindReplace({name: new_name}).visit(stmt)

    # Replace in memlets
    for edge in subgraph.edges():
        if edge.data.data == name:
            edge.data.data = new_name
        edge.data.subset = replsym(edge.data.subset)
        edge.data.other_subset = replsym(edge.data.other_subset)


def is_array_stream_view(sdfg: SDFG, dfg: SDFGState, node: nd.AccessNode):
    """ Test whether a stream is directly connected to an array. """

    # Test all memlet paths from the array. If the path goes directly
    # to/from a stream, construct a stream array view
    all_source_paths = []
    source_paths = []
    all_sink_paths = []
    sink_paths = []
    for e in dfg.in_edges(node):
        src_node = dfg.memlet_path(e)[0].src
        # Append empty path to differentiate between a copy and an array-view
        if isinstance(src_node, nd.CodeNode):
            all_source_paths.append(None)
        # Append path from source node
        if isinstance(src_node, nd.AccessNode) and isinstance(
                src_node.desc(sdfg), dt.Array):
            source_paths.append(src_node)
    for e in dfg.out_edges(node):
        sink_node = dfg.memlet_path(e)[-1].dst

        # Append empty path to differentiate between a copy and an array-view
        if isinstance(sink_node, nd.CodeNode):
            all_sink_paths.append(None)
        # Append path to sink node
        if isinstance(sink_node, nd.AccessNode) and isinstance(
                sink_node.desc(sdfg), dt.Array):
            sink_paths.append(sink_node)

    all_sink_paths.extend(sink_paths)
    all_source_paths.extend(source_paths)

    # Special case: stream can be represented as a view of an array
    if ((len(all_source_paths) > 0 and len(sink_paths) == 1)
            or (len(all_sink_paths) > 0 and len(source_paths) == 1)):
        # TODO: What about a source path?
        arrnode = sink_paths[0]
        # Only works if the stream itself is not an array of streams
        if list(node.desc(sdfg).shape) == [1]:
            node.desc(sdfg).sink = arrnode.data  # For memlet generation
            arrnode.desc(
                sdfg).src = node.data  # TODO: Move src/sink to node, not array
            return True
    return False


def dynamic_map_inputs(state: SDFGState,
                       map_entry: nd.MapEntry) -> List[MultiConnectorEdge]:
    """
    For a given map entry node, returns a list of dynamic-range input edges.
    :param state: The state in which the map entry node resides.
    :param map_entry: The given node.
    :return: A list of edges in state whose destination is map entry and denote
             dynamic-range input memlets.
    """
    return [
        e for e in state.in_edges(map_entry)
        if e.dst_conn and not e.dst_conn.startswith('IN_')
    ]


def has_dynamic_map_inputs(state: SDFGState, map_entry: nd.MapEntry) -> bool:
    """
    Returns True if a map entry node has dynamic-range inputs.
    :param state: The state in which the map entry node resides.
    :param map_entry: The given node.
    :return: True if there are dynamic-range input memlets, False otherwise.
    """
    return len(dynamic_map_inputs(state, map_entry)) > 0


def is_parallel(state: SDFGState, node: Optional[nd.Node] = None) -> bool:
    """
    Returns True if a node or state are contained within a parallel
    section.
    :param state: The state to test.
    :param node: An optional node in the state to test. If None, only checks
                 state.
    :return: True if the state or node are located within a map scope that
             is scheduled to run in parallel, False otherwise.
    """
    if node is not None:
        sdict = state.scope_dict()
        curnode = node
        while curnode is not None:
            curnode = sdict[curnode]
            if curnode.schedule != dtypes.ScheduleType.Sequential:
                return True
    if state.parent.parent is not None:
        # Find nested SDFG node and continue recursion
        nsdfg_node = next(
            n for n in state.parent.parent
            if isinstance(n, nd.NestedSDFG) and n.sdfg == state.parent)
        return is_parallel(state.parent.parent, nsdfg_node)

    return False


def _get_optimizer_class(class_override):
    """ Imports and returns a class string defined in the configuration
        (under "optimizer.interface") or overridden in the input
        class_override argument. Empty string, False, or failure to find the
        class skips the process.

        @note: This method uses pydoc to locate the class.
    """
    clazz = class_override
    if class_override is None:
        clazz = Config.get("optimizer", "interface")

    if clazz == "" or clazz == False:
        return None

    result = locate(clazz)
    if result is None:
        warnings.warn('Optimizer interface class "%s" not found' % clazz)

    return result<|MERGE_RESOLUTION|>--- conflicted
+++ resolved
@@ -1945,7 +1945,6 @@
         self.apply_transformations(
             patterns, validate=validate, strict=strict, states=states)
 
-<<<<<<< HEAD
     def expand_library_nodes(self):
         """ Recursively expand all unexpanded library nodes in the SDFG,
             resulting in a "pure" SDFG that the code generator can handle.
@@ -1968,10 +1967,7 @@
             if expanded_something:
                 states.append(state)  # Nodes have changed. Check state again
 
-    def generate_code(self, specialize=None):
-=======
     def generate_code(self):
->>>>>>> 56e4bd8d
         """ Generates code from this SDFG and returns it.
             :return: A list of `CodeObject` objects containing the generated
                       code of different files and languages.
