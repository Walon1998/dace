--- conflicted
+++ resolved
@@ -135,7 +135,6 @@
         self.debuginfo = debuginfo
         self.allow_oob = allow_oob
 
-<<<<<<< HEAD
     def simplify(self) -> None:
         """
         Simplifies all expressions in this memlet.
@@ -149,7 +148,6 @@
             self.dst_subset.simplify()
 
         self.num_accesses = simplify(self.num_accesses)
-=======
     @staticmethod
     def from_memlet(memlet: 'Memlet') -> 'Memlet':
         sbs = subsets.Range(memlet.subset.ndrange()) if memlet.subset is not None else None
@@ -165,7 +163,6 @@
                         allow_oob=memlet.allow_oob)
         result._is_data_src = memlet._is_data_src
         return result
->>>>>>> adb360d9
 
     def to_json(self):
         attrs = dace.serialize.all_properties_to_json(self)
