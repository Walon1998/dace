#!/usr/bin/env python3
# Copyright 2019-2021 ETH Zurich and the DaCe authors. All rights reserved.
import click
import os
from pathlib import Path
import re
import subprocess as sp
import sys
from typing import Any, Iterable, Union

TEST_TIMEOUT = 600  # Seconds

from fpga_testing import (Colors, DACE_DIR, TEST_DIR, cli, dump_logs,
                          print_status, print_success, print_error)

# (relative path, sdfg name(s), run synthesis, assert II=1, args to executable)
TESTS = [
    # Simple reduce
    ("tests/fpga/intel_fpga/vector_reduce.py", "vector_reduce", []),
    # Matrix multiplication sample
    ("samples/simple/matmul.py", "matmul_1", ["--version", "fpga_naive"]),
    ### Type inference ###
    ("samples/simple/mandelbrot.py", "mandelbrot_1", ["--fpga"]),
    ("tests/fpga/intel_fpga/type_inference.py", "type_inference_1", []),
    ("tests/fpga/intel_fpga/constant_type_inference.py",
     "constant_type_inference", []),
    ### Systolic array ###
    ("tests/fpga/intel_fpga/simple_systolic_array.py",
     "simple_systolic_array_4", [128, 4]),
    ("samples/fpga/matrix_multiplication_systolic.py",
     "mm_fpga_systolic_4_NxKx256", [256, 256, 256, 4]),
    ("samples/fpga/jacobi_fpga_systolic.py", "jacobi_fpga_systolic_8_Hx8192xT",
     []),
    # Execute some of the compatible tests in samples/fpga (some of them have C++ code in tasklet)
    # They contain streams
    ("tests/fpga/intel_fpga/async.py", "async_test", []),
    ("samples/fpga/filter_fpga.py", "filter_fpga", [1000, 0.2]),
    ("samples/fpga/matrix_multiplication_stream.py", "mm_fpga_stream_NxKx128",
     [128, 128, 128]),
    ### BLAS ###
    ("tests/blas/nodes/axpy_test.py",
     ["axpy_test_fpga_0_w1_1", "axpy_test_fpga_1_w4_1"], ["--target", "fpga"]),
    ("tests/blas/nodes/dot_test.py", "dot_FPGA_Accumulate_float_w16_1",
     ["--target", "intel_fpga"]),
    ("tests/blas/nodes/gemv_test.py", "gemv_FPGA_TilesByColumn_float_True_w4_1",
     ["--target", "tiles_by_column", "--transpose", "--vectorize", 4]),
    ("tests/blas/nodes/gemv_test.py", "gemv_FPGA_Accumulate_float_False_w4_1",
     ["--target", "accumulate", "--vectorize", 4]),
    ("tests/blas/nodes/ger_test.py", "ger_test_1", ["--target", "fpga"]),
    ("tests/fpga/gemm_fpga.py",
     ["gemm_not_multiple_of", "gemm_vectorized", "matmul_np_1"], []),
    # STL
    ("tests/fpga/reduce_fpga.py", "reduction_sum_one_axis", []),
    # Nested SDFGs generated as FPGA kernels
    ("tests/fpga/nested_sdfg_as_kernel.py", "nested_sdfg_kernels", []),
    # Generating autorun kernels
    ("tests/fpga/intel_fpga/autorun.py", "autorun_test", []),
    # Channels mangling
    ("tests/fpga/intel_fpga/channels_mangling.py", "channels_mangling", []),
    # Test map fusion resulting in Tasklet -> Tasklet memlets
    ("tests/transformations/mapfusion_fpga.py",
     ["multiple_fusions_1", "fusion_with_transient_1"], []),
    # Auto-opt for FPGA
    ("tests/fpga/auto_opt_fpga.py", ["global_to_local_1",
                                     "rr_interleave_1"], []),
    # Over approximated shapes
    ("tests/fpga/overapprox_transient_shapes.py", ["overapprox_1"], []),
<<<<<<< HEAD
=======
    # Kernel_detection
    ("tests/fpga/kernels_detection.py", [
        "kernels_inside_component_0_1", "kernels_inside_component_1_1",
        "kernels_inside_component_2_1", "kernels_inside_components_0_1",
        "kernels_lns_inside_component_1", "multiple_kernels_multiple_states"
    ], []),
    ("tests/fpga/map_unroll_processing_elements.py",
     "map_unroll_processing_elements", []),
>>>>>>> 6cdba7f8
]


def run(path: Path, sdfg_names: Union[str, Iterable[str]], args: Iterable[Any]):

    # Set environment variables
    os.environ["DACE_compiler_fpga_vendor"] = "intel_fpga"
    os.environ["DACE_compiler_use_cache"] = "0"
    os.environ["DACE_compiler_default_data_types"] = "C"
    # We would like to use DACE_cache=hash, but we want to have access to the
    # program's build folder
    os.environ["DACE_cache"] = "name"
    os.environ["DACE_compiler_intel_fpga_mode"] = "emulator"
    os.environ["DACE_optimizer_transform_on_call"] = "0"
    os.environ["DACE_optimizer_interface"] = ""
    os.environ["DACE_optimizer_autooptimize"] = "0"

    path = DACE_DIR / path
    if not path.exists():
        print_error(f"Path {path} does not exist.")
        return False
    base_name = f"{Colors.UNDERLINE}{path.stem}{Colors.END}"

    if isinstance(sdfg_names, str):
        sdfg_names = [sdfg_names]
    for sdfg_name in sdfg_names:
        build_folder = TEST_DIR / ".dacecache" / sdfg_name / "build"
        if build_folder.exists():
            # There is a potential conflict between the synthesis folder
            # generated by Xilinx and the one generated by Intel FPGA
            sp.run(["make", "clean"],
                   cwd=build_folder,
                   stdout=sp.PIPE,
                   stderr=sp.PIPE,
                   check=True,
                   timeout=60)

    # Simulation in software
    print_status(f"{base_name}: Running emulation.")
    try:
        proc = sp.Popen(map(str, [sys.executable, path] + args),
                        cwd=TEST_DIR,
                        stdout=sp.PIPE,
                        stderr=sp.PIPE,
                        encoding="utf-8")
        sim_out, sim_err = proc.communicate(timeout=TEST_TIMEOUT)
    except sp.TimeoutExpired:
        dump_logs(proc)
        print_error(f"{base_name}: Emulation timed out "
                    f"after {TEST_TIMEOUT} seconds.")
        return False
    if proc.returncode != 0:
        dump_logs((sim_out, sim_err))
        print_error(f"{base_name}: Emulation failed.")
        return False
    print_success(f"{base_name}: Emulation successful.")

    for sdfg_name in sdfg_names:
        build_folder = TEST_DIR / ".dacecache" / sdfg_name / "build"
        if not build_folder.exists():
            print_error(f"Invalid SDFG name {sdfg_name} for {base_name}.")
            return False
        open(build_folder / "simulation.out", "w").write(sim_out)
        open(build_folder / "simulation.err", "w").write(sim_err)

    return True


@click.command()
@click.option("--parallel/--no-parallel", default=True)
@click.argument("tests", nargs=-1)
def intel_fpga_cli(parallel, tests):
    """
    If no arguments are specified, runs all tests. If any arguments are
    specified, runs only the tests specified (matching on file name or SDFG
    name).
    """
    cli(TESTS, run, tests, parallel)


if __name__ == "__main__":
    intel_fpga_cli()<|MERGE_RESOLUTION|>--- conflicted
+++ resolved
@@ -65,17 +65,8 @@
                                      "rr_interleave_1"], []),
     # Over approximated shapes
     ("tests/fpga/overapprox_transient_shapes.py", ["overapprox_1"], []),
-<<<<<<< HEAD
-=======
-    # Kernel_detection
-    ("tests/fpga/kernels_detection.py", [
-        "kernels_inside_component_0_1", "kernels_inside_component_1_1",
-        "kernels_inside_component_2_1", "kernels_inside_components_0_1",
-        "kernels_lns_inside_component_1", "multiple_kernels_multiple_states"
-    ], []),
     ("tests/fpga/map_unroll_processing_elements.py",
      "map_unroll_processing_elements", []),
->>>>>>> 6cdba7f8
 ]
 
 
