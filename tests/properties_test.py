"""Unit tests for dace.graph.properties module."""

import unittest
import sympy as sp
import dace
from collections import OrderedDict


class PropertyTests(unittest.TestCase):
    """Implements unit tests for dace.graph.properties.Property class."""

    def test_indirect_properties(self):

        m = dace.graph.nodes.Map(
            "test_map",
            [sp.Symbol("i"), sp.Symbol("j"),
             sp.Symbol("k")],
            dace.subsets.Range([(0, 10, 1), (0, sp.Symbol("N"), 4),
                                (0, sp.Symbol("M"), None)]))

        entry = dace.graph.nodes.MapEntry(m)

        to_string = dace.graph.nodes.Map.__properties__["params"].to_string
        from_string = dace.graph.nodes.Map.__properties__["params"].from_string

        self.assertTrue(to_string(m.params) == "[i, j, k]")
        self.assertTrue(to_string(entry.params) == "[i, j, k]")

        entry.params = from_string("[k, j, i]")

        self.assertTrue(to_string(m.params) == "[k, j, i]")
        self.assertTrue(to_string(entry.params) == "[k, j, i]")

    def test_range_property(self):

        m = dace.graph.nodes.Map(
            "test_map",
            [sp.Symbol("i"), sp.Symbol("j"),
             sp.Symbol("k")],
            dace.subsets.Range([(0, 9, 1), (0, sp.Symbol("N") - 1, 4),
                                (1, sp.Symbol("M") - 1, None)]))

        to_string = dace.graph.nodes.Map.__properties__["range"].to_string
        from_string = dace.graph.nodes.Map.__properties__["range"].from_string

        self.assertTrue("0:10, 0:N:4, 1:M" in to_string(m.range))

        m.range = from_string("5:105:5, 0:2*N, 0:10*N:N")

        self.assertTrue("5:105:5, 0:2*N, 0:10*N:N" in to_string(m.range))

    def test_reference_property(self):

        from_string = dace.memlet.Memlet.__properties__["data"].from_string

<<<<<<< HEAD
        sdfg = dace.SDFG("test_sdfg",
                         OrderedDict([("foo", dace.dtypes.float32)]), [])
=======
        sdfg = dace.SDFG("test_sdfg", OrderedDict([("foo",
                                                    dace.types.float32)]))
>>>>>>> 49061939

        state0 = dace.SDFGState("s0", sdfg)
        state1 = dace.SDFGState("s1", sdfg)
        sdfg.add_node(state0)
        sdfg.add_node(state1)

        arr0 = sdfg.add_array("arr0", (16, 16), dace.dtypes.float32)
        data0 = dace.graph.nodes.AccessNode('arr0')

        state0.add_node(data0)
        arr1 = sdfg.add_array("arr1", (16, 16), dace.dtypes.float32)
        state0.add_node(dace.graph.nodes.AccessNode('arr1'))
        arr2 = sdfg.add_array("arr2", (16, 16), dace.dtypes.float32)
        state1.add_node(dace.graph.nodes.AccessNode('arr2'))

        memlet = dace.memlet.Memlet('arr2', 1, "0:N", 1)

        with self.assertRaises(TypeError):
            # Must pass SDFG as second argument
            memlet = dace.memlet.Memlet(
                dace.memlet.Memlet.__properties__["data"].from_string("arr0"),
                None, 1, "i", 1)

        memlet.data = 'arr0'

        self.assertEqual(sdfg.arrays[memlet.data], arr0)


if __name__ == '__main__':
    unittest.main()<|MERGE_RESOLUTION|>--- conflicted
+++ resolved
@@ -53,13 +53,8 @@
 
         from_string = dace.memlet.Memlet.__properties__["data"].from_string
 
-<<<<<<< HEAD
-        sdfg = dace.SDFG("test_sdfg",
-                         OrderedDict([("foo", dace.dtypes.float32)]), [])
-=======
         sdfg = dace.SDFG("test_sdfg", OrderedDict([("foo",
-                                                    dace.types.float32)]))
->>>>>>> 49061939
+                                                    dace.dtypes.float32)]))
 
         state0 = dace.SDFGState("s0", sdfg)
         state1 = dace.SDFGState("s1", sdfg)
