#!/bin/bash
# Copyright 2019-2021 ETH Zurich and the DaCe authors. All rights reserved.

set -a

SCRIPTPATH="$( cd "$(dirname "$0")" ; pwd -P )"
PYTHONPATH=$SCRIPTPATH/..

DACE_debugprint="${DACE_debugprint:-0}"
ERRORS=0
FAILED_TESTS=""
TESTS=0
PYTHON_BINARY="${PYTHON_BINARY:-python3}"

TEST_TIMEOUT=10

RED='\033[0;31m'
YELLOW='\033[0;33m'
NC='\033[0m'


################################################

bail() {
    ERRORSTR=$1
    /bin/echo -e "${RED}ERROR${NC} in $ERRORSTR" 1>&2
    ERRORS=`expr $ERRORS + 1`
    FAILED_TESTS="${FAILED_TESTS} $ERRORSTR\n"
}

run_sample() {
    # Args:
    #  1 - Name of FPGA sample located in samples/fpga
    #  2 - Boolean flag whether to assert II=1 in all loops
    #  3-x - Other args to forward to kernel
    TESTS=`expr $TESTS + 1`
    echo -e "${YELLOW}Running test $1...${NC}"
    yes | $PYTHON_BINARY $1.py ${@:4}
    if [ $? -ne 0 ]; then
      bail "$1 (${RED}simulation failed${NC})"
      return 1
    fi
    (cd .dacecache/$2/build && make xilinx_synthesis)
    if [ $? -ne 0 ]; then
      bail "$1 (${RED}high-level synthesis failed${NC})"
      return 1
    fi
    if [ $3 -ne 0 ]; then
      grep -n .dacecache/$2/build/*_hls.log -e "Final II = \([2-9]\|1[0-9]+\)"
      if [ $? == 0 ]; then
        bail "$1 (${RED}design was not fully pipelined${NC})"
      fi
    fi
    return 0
}

run_multi_sample(){
    # Executes a test with multiple Dace programs inside
    # Args:
    #  1 - Name of FPGA sample located in samples/fpga
    #  2 - Boolean flag whether to assert II=1 in all loops
    #  3-x - Nome of the generated SDFGs

    sdfgs=("${@:3}")
    TESTS=`expr $TESTS + 1`
    echo -e "${YELLOW}Running test $1...${NC}"
    yes | $PYTHON_BINARY $1.py
    if [ $? -ne 0 ]; then
      bail "$1 (${RED}simulation failed${NC})"
      return 1
    fi
    for i in "${sdfgs[@]}"; do
        (cd .dacecache/$i/build && make xilinx_synthesis)
        if [ $? -ne 0 ]; then
          bail "$1 (${RED}high-level synthesis failed${NC})"
          return 1
        fi
        if [ $2 -ne 0 ]; then
          grep -n .dacecache/$2/build/*_hls.log -e "Final II = \([2-9]\|1[0-9]+\)"
          if [ $? == 0 ]; then
            bail "$1 (${RED}design was not fully pipelined${NC})"
          fi
        fi
    done
    return 0
}

run_all() {

    # Args:
    #  0: Boolean flag that runs all (1) or a reduced set (0) of samples
    run_sample fpga/remove_degenerate_loop remove_degenerate_loop_test 0
    run_sample fpga/pipeline_scope pipeline_test 1
    run_sample fpga/veclen_copy_conversion veclen_copy_conversion 1
    run_sample ../samples/fpga/axpy_transformed axpy_fpga_24 1 24
    run_sample ../samples/fpga/spmv_fpga_stream spmv_fpga_stream 0 64 64 640
    run_sample ../samples/fpga/matrix_multiplication_systolic mm_fpga_systolic_4_64x64x64 1 64 64 64 4 -specialize
    run_sample ../samples/fpga/filter_fpga_vectorized filter_fpga_vectorized_4 1 8192 4 0.25
    # run_sample jacobi_fpga_systolic jacobi_fpga_systolic_4_Hx128xT 1 128 128 8 4
    run_sample ../samples/fpga/gemv_transposed_fpga gemv_transposed_1024xM 0 1024 1024
    if [ "$1" -ne "0" ]; then
      run_sample ../samples/fpga/histogram_fpga histogram_fpga 0 128 128
      run_sample ../samples/fpga/spmv_fpga spmv_fpga 0 64 64 640
      run_sample ../samples/fpga/matrix_multiplication_pipelined mm_fpga_pipelined_NxKx128 1 128 128 128
      run_sample ../samples/fpga/matrix_multiplication_stream mm_fpga_stream_NxKx64 1 64 64 64
      run_sample ../samples/fpga/filter_fpga filter_fpga 1 8192 0.5
      run_sample ../samples/fpga/jacobi_fpga_stream jacobi_fpga_stream_Hx128xT 1 128 128 8
    fi

    run_sample fpga/multiple_kernels multiple_kernels 0
    run_sample fpga/unique_nested_sdfg_fpga two_vecAdd 0
    run_sample fpga/nested_sdfg_as_kernel nested_sdfg_kernels 0
    run_sample fpga/streaming_memory streamingcomp_1 1

    ## BLAS
    run_sample blas/nodes/axpy_test axpy_test_fpga_1_w4_1 1 --target fpga
    run_sample blas/nodes/dot_test dot_FPGA_PartialSums_float_w16_1 1 --target xilinx
    run_sample blas/nodes/gemv_test gemv_FPGA_TilesByColumn_float_True_w4_1 1 --target tiles_by_column --transpose --vectorize 4
    run_sample blas/nodes/gemv_test gemv_FPGA_Accumulate_float_False_w4_1 1 --target accumulate --vectorize 4
    run_sample blas/nodes/ger_test ger_test_1 1 --target fpga

    # Multiple gearboxing
    run_sample fpga/multiple_veclen_conversions multiple_veclen_conversions 0

<<<<<<< HEAD
    # RTL cores
    DACE_compiler_xilinx_mode="hardware_emulation"
    LIBRARY_PATH=$LIBRARY_PATH:/usr/lib/x86_64-linux-gnu run_sample rtl/hardware_test floating_point_vector_plus_scalar 0 1
=======
    # Views
    run_multi_sample fpga/reshape_view_fpga 0 "view_fpga" "reshp_np_1" "reshapedst_1"
>>>>>>> fd51d5f7
}

# Check if xocc is vailable
which v++
if [ $? -ne 0 ]; then
  which xocc
  if [ $? -ne 0 ]; then
    echo "v++/xocc not available"
    exit 99
  fi
fi

echo "====== Target: Xilinx ======"

DACE_compiler_use_cache=0
DACE_testing_single_cache=0
DACE_compiler_fpga_vendor="xilinx"
DACE_compiler_xilinx_mode="simulation"

TEST_DIR="$( cd "$( dirname "${BASH_SOURCE[0]}" )" >/dev/null && pwd )"
cd $TEST_DIR
run_all ${1:-"0"}

PASSED=`expr $TESTS - $ERRORS`
echo "$PASSED / $TESTS tests passed"
if [ $ERRORS -ne 0 ]; then
    printf "Failed tests:\n${FAILED_TESTS}"
    exit 1
fi<|MERGE_RESOLUTION|>--- conflicted
+++ resolved
@@ -122,14 +122,12 @@
     # Multiple gearboxing
     run_sample fpga/multiple_veclen_conversions multiple_veclen_conversions 0
 
-<<<<<<< HEAD
+    # Views
+    run_multi_sample fpga/reshape_view_fpga 0 "view_fpga" "reshp_np_1" "reshapedst_1"
+
     # RTL cores
     DACE_compiler_xilinx_mode="hardware_emulation"
     LIBRARY_PATH=$LIBRARY_PATH:/usr/lib/x86_64-linux-gnu run_sample rtl/hardware_test floating_point_vector_plus_scalar 0 1
-=======
-    # Views
-    run_multi_sample fpga/reshape_view_fpga 0 "view_fpga" "reshp_np_1" "reshapedst_1"
->>>>>>> fd51d5f7
 }
 
 # Check if xocc is vailable
